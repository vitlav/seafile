/* -*- Mode: C; tab-width: 4; indent-tabs-mode: nil; c-basic-offset: 4 -*- */

#include "common.h"
#include <glib/gstdio.h>

#ifdef WIN32
#include <windows.h>
#endif

#include <ccnet.h>
#include "utils.h"
#define DEBUG_FLAG SEAFILE_DEBUG_SYNC
#include "log.h"

#include "status.h"
#include "vc-utils.h"
#include "merge.h"

#include "seafile-session.h"
#include "seafile-config.h"
#include "commit-mgr.h"
#include "branch-mgr.h"
#include "repo-mgr.h"
#include "fs-mgr.h"
#include "seafile-error.h"
#include "seafile-crypt.h"
#include "index/index.h"
#include "index/cache-tree.h"
#include "unpack-trees.h"
#include "diff-simple.h"

#include "db.h"

#define INDEX_DIR "index"
#define IGNORE_FILE "seafile-ignore.txt"

#ifdef HAVE_KEYSTORAGE_GK
#include "repokey/seafile-gnome-keyring.h"
#endif // HAVE_KEYSTORAGE_GK

struct _SeafRepoManagerPriv {
    GHashTable *repo_hash;
    sqlite3    *db;
    pthread_mutex_t db_lock;
    GHashTable *checkout_tasks_hash;
    pthread_rwlock_t lock;
};

static const char *ignore_table[] = {
    /* tmp files under Linux */
    "*~",
    /* Emacs tmp files */
    "#*#",
    /* windows image cache */
    "Thumbs.db",
    /* For Mac */
    ".DS_Store",
    NULL,
};

static GPatternSpec** ignore_patterns;
static GPatternSpec* office_temp_ignore_patterns[4];


static SeafRepo *
load_repo (SeafRepoManager *manager, const char *repo_id);

static void load_repos (SeafRepoManager *manager, const char *seaf_dir);
static void seaf_repo_manager_del_repo_property (SeafRepoManager *manager,
                                                 const char *repo_id);

static int save_branch_repo_map (SeafRepoManager *manager, SeafBranch *branch);
static void save_repo_property (SeafRepoManager *manager,
                                const char *repo_id,
                                const char *key, const char *value);

static void
locked_file_free (LockedFile *file)
{
    if (!file)
        return;
    g_free (file->operation);
    g_free (file);
}

static gboolean
load_locked_file (sqlite3_stmt *stmt, void *data)
{
    GHashTable *ret = data;
    LockedFile *file;
    const char *path, *operation, *file_id;
    gint64 old_mtime;

    path = (const char *)sqlite3_column_text (stmt, 0);
    operation = (const char *)sqlite3_column_text (stmt, 1);
    old_mtime = sqlite3_column_int64 (stmt, 2);
    file_id = (const char *)sqlite3_column_text (stmt, 3);

    file = g_new0 (LockedFile, 1);
    file->operation = g_strdup(operation);
    file->old_mtime = old_mtime;
    if (file_id)
        memcpy (file->file_id, file_id, 40);

    g_hash_table_insert (ret, g_strdup(path), file);

    return TRUE;
}

LockedFileSet *
seaf_repo_manager_get_locked_file_set (SeafRepoManager *mgr, const char *repo_id)
{
    GHashTable *locked_files = g_hash_table_new_full (g_str_hash, g_str_equal,
                                                      g_free,
                                                      (GDestroyNotify)locked_file_free);
    char sql[256];

    sqlite3_snprintf (sizeof(sql), sql,
                      "SELECT path, operation, old_mtime, file_id FROM LockedFiles "
                      "WHERE repo_id = '%q'",
                      repo_id);

    pthread_mutex_lock (&mgr->priv->db_lock);

    /* Ingore database error. We return an empty set on error. */
    sqlite_foreach_selected_row (mgr->priv->db, sql,
                                 load_locked_file, locked_files);

    pthread_mutex_unlock (&mgr->priv->db_lock);

    LockedFileSet *ret = g_new0 (LockedFileSet, 1);
    ret->mgr = mgr;
    memcpy (ret->repo_id, repo_id, 36);
    ret->locked_files = locked_files;

    return ret;
}

void
locked_file_set_free (LockedFileSet *fset)
{
    if (!fset)
        return;
    g_hash_table_destroy (fset->locked_files);
    g_free (fset);
}

int
locked_file_set_add_update (LockedFileSet *fset,
                            const char *path,
                            const char *operation,
                            gint64 old_mtime,
                            const char *file_id)
{
    SeafRepoManager *mgr = fset->mgr;
    char *sql;
    sqlite3_stmt *stmt;
    LockedFile *file;
    gboolean exists;

    exists = (g_hash_table_lookup (fset->locked_files, path) != NULL);

    pthread_mutex_lock (&mgr->priv->db_lock);

    if (!exists) {
        seaf_debug ("New locked file record %.8s, %s, %s, %"
                    G_GINT64_FORMAT".\n",
                    fset->repo_id, path, operation, old_mtime);

        sql = "INSERT INTO LockedFiles VALUES (?, ?, ?, ?, ?, NULL)";
        stmt = sqlite_query_prepare (mgr->priv->db, sql);
        sqlite3_bind_text (stmt, 1, fset->repo_id, -1, SQLITE_TRANSIENT);
        sqlite3_bind_text (stmt, 2, path, -1, SQLITE_TRANSIENT);
        sqlite3_bind_text (stmt, 3, operation, -1, SQLITE_TRANSIENT);
        sqlite3_bind_int64 (stmt, 4, old_mtime);
        sqlite3_bind_text (stmt, 5, file_id, -1, SQLITE_TRANSIENT);
        if (sqlite3_step (stmt) != SQLITE_DONE) {
            seaf_warning ("Failed to insert locked file %s to db: %s.\n",
                          path, sqlite3_errmsg (mgr->priv->db));
            sqlite3_finalize (stmt);
            pthread_mutex_unlock (&mgr->priv->db_lock);
            return -1;
        }
        sqlite3_finalize (stmt);

        file = g_new0 (LockedFile, 1);
        file->operation = g_strdup(operation);
        file->old_mtime = old_mtime;
        if (file_id)
            memcpy (file->file_id, file_id, 40);

        g_hash_table_insert (fset->locked_files, g_strdup(path), file);
    } else {
        seaf_debug ("Update locked file record %.8s, %s, %s.\n",
                    fset->repo_id, path, operation);

        /* If a UPDATE record exists, don't update the old_mtime.
         * We need to keep the old mtime when the locked file was first detected.
         */

        sql = "UPDATE LockedFiles SET operation = ?, file_id = ? "
            "WHERE repo_id = ? AND path = ?";
        stmt = sqlite_query_prepare (mgr->priv->db, sql);
        sqlite3_bind_text (stmt, 1, operation, -1, SQLITE_TRANSIENT);
        sqlite3_bind_text (stmt, 2, file_id, -1, SQLITE_TRANSIENT);
        sqlite3_bind_text (stmt, 3, fset->repo_id, -1, SQLITE_TRANSIENT);
        sqlite3_bind_text (stmt, 4, path, -1, SQLITE_TRANSIENT);
        if (sqlite3_step (stmt) != SQLITE_DONE) {
            seaf_warning ("Failed to update locked file %s to db: %s.\n",
                          path, sqlite3_errmsg (mgr->priv->db));
            sqlite3_finalize (stmt);
            pthread_mutex_unlock (&mgr->priv->db_lock);
            return -1;
        }
        sqlite3_finalize (stmt);

        file = g_hash_table_lookup (fset->locked_files, path);
        g_free (file->operation);
        file->operation = g_strdup(operation);
        if (file_id)
            memcpy (file->file_id, file_id, 40);
    }

    pthread_mutex_unlock (&mgr->priv->db_lock);

    return 0;
}

int
locked_file_set_remove (LockedFileSet *fset, const char *path, gboolean db_only)
{
    SeafRepoManager *mgr = fset->mgr;
    char *sql;
    sqlite3_stmt *stmt;

    if (g_hash_table_lookup (fset->locked_files, path) == NULL)
        return 0;

    seaf_debug ("Remove locked file record %.8s, %s.\n",
                fset->repo_id, path);

    pthread_mutex_lock (&mgr->priv->db_lock);

    sql = "DELETE FROM LockedFiles WHERE repo_id = ? AND path = ?";
    stmt = sqlite_query_prepare (mgr->priv->db, sql);
    sqlite3_bind_text (stmt, 1, fset->repo_id, -1, SQLITE_TRANSIENT);
    sqlite3_bind_text (stmt, 2, path, -1, SQLITE_TRANSIENT);
    if (sqlite3_step (stmt) != SQLITE_DONE) {
        seaf_warning ("Failed to remove locked file %s from db: %s.\n",
                      path, sqlite3_errmsg (mgr->priv->db));
        sqlite3_finalize (stmt);
        pthread_mutex_unlock (&mgr->priv->db_lock);
        return -1;
    }
    sqlite3_finalize (stmt);
    pthread_mutex_unlock (&mgr->priv->db_lock);

    g_hash_table_remove (fset->locked_files, path);

    return 0;
}

LockedFile *
locked_file_set_lookup (LockedFileSet *fset, const char *path)
{
    return (LockedFile *) g_hash_table_lookup (fset->locked_files, path);
}

/* Folder permissions. */

FolderPerm *
folder_perm_new (const char *path, const char *permission)
{
    FolderPerm *perm = g_new0 (FolderPerm, 1);

    perm->path = g_strdup(path);
    perm->permission = g_strdup(permission);

    return perm;
}

void
folder_perm_free (FolderPerm *perm)
{
    if (!perm)
        return;

    g_free (perm->path);
    g_free (perm->permission);
    g_free (perm);
}

int
seaf_repo_manager_update_folder_perms (SeafRepoManager *mgr,
                                       const char *repo_id,
                                       FolderPermType type,
                                       GList *folder_perms)
{
    char *sql;
    sqlite3_stmt *stmt;
    GList *ptr;
    FolderPerm *perm;

    g_return_val_if_fail ((type == FOLDER_PERM_TYPE_USER ||
                           type == FOLDER_PERM_TYPE_GROUP),
                          -1);

    pthread_mutex_lock (&mgr->priv->db_lock);

    if (type == FOLDER_PERM_TYPE_USER)
        sql = "DELETE FROM FolderUserPerms WHERE repo_id = ?";
    else
        sql = "DELETE FROM FolderGroupPerms WHERE repo_id = ?";
    stmt = sqlite_query_prepare (mgr->priv->db, sql);
    sqlite3_bind_text (stmt, 1, repo_id, -1, SQLITE_TRANSIENT);
    if (sqlite3_step (stmt) != SQLITE_DONE) {
        seaf_warning ("Failed to remove folder perms for %.8s: %s.\n",
                      repo_id, sqlite3_errmsg (mgr->priv->db));
        sqlite3_finalize (stmt);
        pthread_mutex_unlock (&mgr->priv->db_lock);
        return -1;
    }
    sqlite3_finalize (stmt);

    if (!folder_perms) {
        pthread_mutex_unlock (&mgr->priv->db_lock);
        return 0;
    }

    if (type == FOLDER_PERM_TYPE_USER)
        sql = "INSERT INTO FolderUserPerms VALUES (?, ?, ?)";
    else
        sql = "INSERT INTO FolderGroupPerms VALUES (?, ?, ?)";
    stmt = sqlite_query_prepare (mgr->priv->db, sql);

    for (ptr = folder_perms; ptr; ptr = ptr->next) {
        perm = ptr->data;

        sqlite3_bind_text (stmt, 1, repo_id, -1, SQLITE_TRANSIENT);
        sqlite3_bind_text (stmt, 2, perm->path, -1, SQLITE_TRANSIENT);
        sqlite3_bind_text (stmt, 3, perm->permission, -1, SQLITE_TRANSIENT);

        if (sqlite3_step (stmt) != SQLITE_DONE) {
            seaf_warning ("Failed to insert folder perms for %.8s: %s.\n",
                          repo_id, sqlite3_errmsg (mgr->priv->db));
            sqlite3_finalize (stmt);
            pthread_mutex_unlock (&mgr->priv->db_lock);
            return -1;
        }

        sqlite3_reset (stmt);
        sqlite3_clear_bindings (stmt);
    }

    sqlite3_finalize (stmt);

    pthread_mutex_unlock (&mgr->priv->db_lock);

    return 0;
}

static gboolean
load_folder_perm (sqlite3_stmt *stmt, void *data)
{
    GList **p_perms = data;
    const char *path, *permission;

    path = sqlite3_column_text (stmt, 0);
    permission = sqlite3_column_text (stmt, 1);

    FolderPerm *perm = folder_perm_new (path, permission);
    *p_perms = g_list_prepend (*p_perms, perm);

    return TRUE;
}

static gint
comp_folder_perms (gconstpointer a, gconstpointer b)
{
    const FolderPerm *perm_a = a, *perm_b = b;

    return (strcmp (perm_b->path, perm_a->path));
}

GList *
seaf_repo_manager_load_folder_perms (SeafRepoManager *mgr,
                                     const char *repo_id,
                                     FolderPermType type)
{
    GList *perms = NULL;
    char sql[256];

    g_return_val_if_fail ((type == FOLDER_PERM_TYPE_USER ||
                           type == FOLDER_PERM_TYPE_GROUP),
                          NULL);

    if (type == FOLDER_PERM_TYPE_USER)
        sqlite3_snprintf (sizeof(sql), sql,
                          "SELECT path, permission FROM FolderUserPerms "
                          "WHERE repo_id = '%q'",
                          repo_id);
    else
        sqlite3_snprintf (sizeof(sql), sql,
                          "SELECT path, permission FROM FolderGroupPerms "
                          "WHERE repo_id = '%q'",
                          repo_id);

    pthread_mutex_lock (&mgr->priv->db_lock);

    if (sqlite_foreach_selected_row (mgr->priv->db, sql,
                                     load_folder_perm, &perms) < 0) {
        pthread_mutex_unlock (&mgr->priv->db_lock);
        GList *ptr;
        for (ptr = perms; ptr; ptr = ptr->next)
            folder_perm_free ((FolderPerm *)ptr->data);
        g_list_free (perms);
        return NULL;
    }

    pthread_mutex_unlock (&mgr->priv->db_lock);

    /* Sort list in descending order by perm->path (longer path first). */
    perms = g_list_sort (perms, comp_folder_perms);

    return perms;
}

int
seaf_repo_manager_update_folder_perm_timestamp (SeafRepoManager *mgr,
                                                const char *repo_id,
                                                gint64 timestamp)
{
    char sql[256];
    int ret;

    sqlite3_snprintf (sizeof(sql), sql,
                      "REPLACE INTO FolderPermTimestamp VALUES ('%q', %"G_GINT64_FORMAT")",
                      repo_id, timestamp);

    pthread_mutex_lock (&mgr->priv->db_lock);

    ret = sqlite_query_exec (mgr->priv->db, sql);

    pthread_mutex_unlock (&mgr->priv->db_lock);

    return ret;
}

gint64
seaf_repo_manager_get_folder_perm_timestamp (SeafRepoManager *mgr,
                                             const char *repo_id)
{
    char sql[256];
    gint64 ret;

    sqlite3_snprintf (sizeof(sql), sql,
                      "SELECT timestamp FROM FolderPermTimestamp WHERE repo_id = '%q'",
                      repo_id);

    pthread_mutex_lock (&mgr->priv->db_lock);

    ret = sqlite_get_int64 (mgr->priv->db, sql);

    pthread_mutex_unlock (&mgr->priv->db_lock);

    return ret;
}

static char *
lookup_folder_perm (GList *perms, const char *path)
{
    GList *ptr;
    FolderPerm *perm;
    char *folder;
    int len;
    char *permission = NULL;

    for (ptr = perms; ptr; ptr = ptr->next) {
        perm = ptr->data;

        if (strcmp (perm->path, "/") != 0)
            folder = g_strconcat (perm->path, "/", NULL);
        else
            folder = g_strdup(perm->path);

        len = strlen(folder);
        if (strcmp (perm->path, path) == 0 || strncmp(folder, path, len) == 0) {
            permission = perm->permission;
            g_free (folder);
            break;
        }
        g_free (folder);
    }

    return permission;
}

static gboolean
is_path_writable (GList *user_perms,
                  GList *group_perms,
                  gboolean is_repo_readonly,
                  const char *path)
{
    char *permission = NULL;
    char *abs_path = NULL;

    if (user_perms || group_perms)
        abs_path = g_strconcat ("/", path, NULL);

    if (user_perms)
        permission = lookup_folder_perm (user_perms, abs_path);
    if (!permission && group_perms)
        permission = lookup_folder_perm (group_perms, abs_path);

    g_free (abs_path);

    if (!permission)
        return !is_repo_readonly;

    if (strcmp (permission, "rw") == 0)
        return TRUE;
    else
        return FALSE;
}

gboolean
is_repo_id_valid (const char *id)
{
    if (!id)
        return FALSE;

    return is_uuid_valid (id);
}

SeafRepo*
seaf_repo_new (const char *id, const char *name, const char *desc)
{
    SeafRepo* repo;

    /* valid check */
  
    
    repo = g_new0 (SeafRepo, 1);
    memcpy (repo->id, id, 36);
    repo->id[36] = '\0';

    repo->name = g_strdup(name);
    repo->desc = g_strdup(desc);

    repo->worktree_invalid = TRUE;
    repo->auto_sync = 1;
    repo->net_browsable = 0;
    pthread_mutex_init (&repo->lock, NULL);

    return repo;
}

int
seaf_repo_check_worktree (SeafRepo *repo)
{
    SeafStat st;

    if (repo->worktree == NULL) {
        seaf_warning ("Worktree for repo '%s'(%.8s) is not set.\n",
                      repo->name, repo->id);
        return -1;
    }

    /* check repo worktree */
    if (g_access(repo->worktree, F_OK) < 0) {
        seaf_warning ("Failed to access worktree %s for repo '%s'(%.8s)\n",
                      repo->worktree, repo->name, repo->id);
        return -1;
    }
    if (seaf_stat(repo->worktree, &st) < 0) {
        seaf_warning ("Failed to stat worktree %s for repo '%s'(%.8s)\n",
                      repo->worktree, repo->name, repo->id);
        return -1;
    }
    if (!S_ISDIR(st.st_mode)) {
        seaf_warning ("Worktree %s for repo '%s'(%.8s) is not a directory.\n",
                      repo->worktree, repo->name, repo->id);
        return -1;
    }

    return 0;
}


static gboolean
check_worktree_common (SeafRepo *repo)
{
    if (!repo->head) {
        seaf_warning ("Head for repo '%s'(%.8s) is not set.\n",
                      repo->name, repo->id);
        return FALSE;
    }

    if (seaf_repo_check_worktree (repo) < 0) {
        return FALSE;
    }

    return TRUE;
}

void
seaf_repo_free (SeafRepo *repo)
{
    if (repo->head) seaf_branch_unref (repo->head);

    g_free (repo->name);
    g_free (repo->desc);
    g_free (repo->category);
    g_free (repo->worktree);
    g_free (repo->relay_id);
    g_free (repo->email);
    g_free (repo->token);
    g_free (repo);
}

static void
set_head_common (SeafRepo *repo, SeafBranch *branch)
{
    if (repo->head)
        seaf_branch_unref (repo->head);
    repo->head = branch;
    seaf_branch_ref(branch);
}

int
seaf_repo_set_head (SeafRepo *repo, SeafBranch *branch)
{
    if (save_branch_repo_map (repo->manager, branch) < 0)
        return -1;
    set_head_common (repo, branch);
    return 0;
}

SeafCommit *
seaf_repo_get_head_commit (const char *repo_id)
{
    SeafRepo *repo;
    SeafCommit *head;

    repo = seaf_repo_manager_get_repo (seaf->repo_mgr, repo_id);
    if (!repo) {
        seaf_warning ("Failed to get repo %s.\n", repo_id);
        return NULL;
    }

    head = seaf_commit_manager_get_commit (seaf->commit_mgr,
                                           repo_id, repo->version,
                                           repo->head->commit_id);
    if (!head) {
        seaf_warning ("Failed to get head for repo %s.\n", repo_id);
        return NULL;
    }

    return head;
}

void
seaf_repo_from_commit (SeafRepo *repo, SeafCommit *commit)
{
    repo->name = g_strdup (commit->repo_name);
    repo->desc = g_strdup (commit->repo_desc);
    repo->encrypted = commit->encrypted;
    if (repo->encrypted) {
        repo->enc_version = commit->enc_version;
        if (repo->enc_version == 1)
            memcpy (repo->magic, commit->magic, 32);
        else if (repo->enc_version == 2) {
            memcpy (repo->magic, commit->magic, 64);
            memcpy (repo->random_key, commit->random_key, 96);
        }
    }
    repo->no_local_history = commit->no_local_history;
    repo->version = commit->version;
}

void
seaf_repo_to_commit (SeafRepo *repo, SeafCommit *commit)
{
    commit->repo_name = g_strdup (repo->name);
    commit->repo_desc = g_strdup (repo->desc);
    commit->encrypted = repo->encrypted;
    if (commit->encrypted) {
        commit->enc_version = repo->enc_version;
        if (commit->enc_version == 1)
            commit->magic = g_strdup (repo->magic);
        else if (commit->enc_version == 2) {
            commit->magic = g_strdup (repo->magic);
            commit->random_key = g_strdup (repo->random_key);
        }
    }
    commit->no_local_history = repo->no_local_history;
    commit->version = repo->version;
}

static gboolean
collect_commit (SeafCommit *commit, void *vlist, gboolean *stop)
{
    GList **commits = vlist;

    /* The traverse function will unref the commit, so we need to ref it.
     */
    seaf_commit_ref (commit);
    *commits = g_list_prepend (*commits, commit);
    return TRUE;
}

GList *
seaf_repo_get_commits (SeafRepo *repo)
{
    GList *branches;
    GList *ptr;
    SeafBranch *branch;
    GList *commits = NULL;

    branches = seaf_branch_manager_get_branch_list (seaf->branch_mgr, repo->id);
    if (branches == NULL) {
        g_warning ("Failed to get branch list of repo %s.\n", repo->id);
        return NULL;
    }

    for (ptr = branches; ptr != NULL; ptr = ptr->next) {
        branch = ptr->data;
        gboolean res = seaf_commit_manager_traverse_commit_tree (seaf->commit_mgr,
                                                                 repo->id,
                                                                 repo->version,
                                                                 branch->commit_id,
                                                                 collect_commit,
                                                                 &commits, FALSE);
        if (!res) {
            for (ptr = commits; ptr != NULL; ptr = ptr->next)
                seaf_commit_unref ((SeafCommit *)(ptr->data));
            g_list_free (commits);
            goto out;
        }
    }

    commits = g_list_reverse (commits);

out:
    for (ptr = branches; ptr != NULL; ptr = ptr->next) {
        seaf_branch_unref ((SeafBranch *)ptr->data);
    }
    return commits;
}

void
seaf_repo_set_readonly (SeafRepo *repo)
{
    repo->is_readonly = TRUE;
    save_repo_property (repo->manager, repo->id, REPO_PROP_IS_READONLY, "true");
}

void
seaf_repo_unset_readonly (SeafRepo *repo)
{
    repo->is_readonly = FALSE;
    save_repo_property (repo->manager, repo->id, REPO_PROP_IS_READONLY, "false");
}

gboolean
seaf_repo_manager_is_ignored_hidden_file (const char *filename)
{
    GPatternSpec **spec = ignore_patterns;

    while (*spec) {
        if (g_pattern_match_string(*spec, filename))
            return TRUE;
        spec++;
    }

    return FALSE;
}

static inline gboolean
has_trailing_space_or_period (const char *path)
{
    int len = strlen(path);
    if (path[len - 1] == ' ' || path[len - 1] == '.') {
        return TRUE;
    }

    return FALSE;
}

static gboolean
should_ignore_on_checkout (const char *file_path)
{
    gboolean ret = FALSE;

#ifdef WIN32
    static char illegals[] = {'\\', ':', '*', '?', '"', '<', '>', '|', '\b', '\t'};
    char **components = g_strsplit (file_path, "/", -1);
    int n_comps = g_strv_length (components);
    int j = 0;
    char *file_name;
    int i;
    char c;

    for (; j < n_comps; ++j) {
        file_name = components[j];

        if (has_trailing_space_or_period (file_name)) {
            /* Ignore files/dir whose path has trailing spaces. It would cause
             * problem on windows. */
            /* g_debug ("ignore '%s' which contains trailing space in path\n", path); */
            ret = TRUE;
            goto out;
        }

        for (i = 0; i < G_N_ELEMENTS(illegals); i++) {
            if (strchr (file_name, illegals[i])) {
                ret = TRUE;
                goto out;
            }
        }

        for (c = 1; c <= 31; c++) {
            if (strchr (file_name, c)) {
                ret = TRUE;
                goto out;
            }
        }
    }

out:
    g_strfreev (components);
#endif

    return ret;
}

static gboolean
should_ignore(const char *basepath, const char *filename, void *data)
{
    GPatternSpec **spec = ignore_patterns;
    GList *ignore_list = (GList *)data;

    if (!g_utf8_validate (filename, -1, NULL)) {
        seaf_warning ("File name %s contains non-UTF8 characters, skip.\n", filename);
        return TRUE;
    }

    /* Ignore file/dir if its name is too long. */
    if (strlen(filename) >= SEAF_DIR_NAME_LEN)
        return TRUE;

    if (strchr (filename, '/'))
        return TRUE;

    while (*spec) {
        if (g_pattern_match_string(*spec, filename))
            return TRUE;
        spec++;
    }

    if (!seaf->sync_extra_temp_file) {
        spec = office_temp_ignore_patterns;
        while (*spec) {
            if (g_pattern_match_string(*spec, filename))
                return TRUE;
            spec++;
        }
    }

    if (basepath) {
        char *fullpath = g_build_path ("/", basepath, filename, NULL);
        if (seaf_repo_check_ignore_file (ignore_list, fullpath)) {
            g_free (fullpath);
            return TRUE;
        }
        g_free (fullpath);
    }

    return FALSE;
}

static int
index_cb (const char *repo_id,
          int version,
          const char *path,
          unsigned char sha1[],
          SeafileCrypt *crypt,
          gboolean write_data)
{
    gint64 size;

    /* Check in blocks and get object ID. */
    if (seaf_fs_manager_index_blocks (seaf->fs_mgr, repo_id, version,
                                      path, sha1, &size, crypt, write_data) < 0) {
        g_warning ("Failed to index file %s.\n", path);
        return -1;
    }
    return 0;
}

#define MAX_COMMIT_SIZE 100 * (1 << 20) /* 100MB */

<<<<<<< HEAD
#ifndef WIN32
=======
typedef struct _AddOptions {
    LockedFileSet *fset;
    GList *user_perms;
    GList *group_perms;
    gboolean is_repo_ro;
} AddOptions;
>>>>>>> 2d1f6820

/*
 * @remain_files: returns the files haven't been added under this path.
 *                If it's set to NULL, no partial commit will be created.
 */
static int
add_recursive (const char *repo_id,
               int version,
               const char *modifier,
               struct index_state *istate, 
               const char *worktree,
               const char *path,
               SeafileCrypt *crypt,
               gboolean ignore_empty_dir,
               GList *ignore_list,
               gint64 *total_size,
               GQueue **remain_files,
               AddOptions *options)
{
    char *full_path;
    GDir *dir;
    const char *dname;
    char *subpath;
    SeafStat st;
    int n;
    int ret = 0;

    full_path = g_build_path (PATH_SEPERATOR, worktree, path, NULL);
    if (seaf_stat (full_path, &st) < 0) {
        /* Ignore broken symlinks on Linux and Mac OS X */
        if (lstat (full_path, &st) == 0 && S_ISLNK(st.st_mode)) {
            g_free (full_path);
            return 0;
        }
        g_warning ("Failed to stat %s.\n", full_path);
        g_free (full_path);
        return -1;
    }

    if (S_ISREG(st.st_mode)) {
        gboolean added = FALSE;

<<<<<<< HEAD
=======
        if (options &&
            !is_path_writable (options->user_perms, options->group_perms,
                               options->is_repo_ro, path)) {
            g_free (full_path);
            return ret;
        }

#ifdef WIN32
        if (options && options->fset) {
            LockedFile *file = locked_file_set_lookup (options->fset, path);
            if (file) {
                if (strcmp (file->operation, LOCKED_OP_DELETE) == 0) {
                    /* Only remove the lock record if the file is changed. */
                    if (st.st_mtime == file->old_mtime) {
                        g_free (full_path);
                        return ret;
                    }
                    locked_file_set_remove (options->fset, path, FALSE);
                } else if (strcmp (file->operation, LOCKED_OP_UPDATE) == 0) {
                    g_free (full_path);
                    return ret;
                }
            }
        }
#endif

>>>>>>> 2d1f6820
        if (!remain_files) {
            ret = add_to_index (repo_id, version, istate, path, full_path,
                                &st, 0, crypt, index_cb, modifier, &added);
        } else if (*remain_files == NULL) {
            ret = add_to_index (repo_id, version, istate, path, full_path,
                                &st, 0, crypt, index_cb, modifier, &added);
            if (added) {
                *total_size += (gint64)(st.st_size);
                if (*total_size >= MAX_COMMIT_SIZE)
                    *remain_files = g_queue_new ();
            }
        } else
            g_queue_push_tail (*remain_files, g_strdup(path));

        g_free (full_path);
        return ret;
    }

    if (S_ISDIR(st.st_mode)) {
        dir = g_dir_open (full_path, 0, NULL);
        if (!dir) {
            g_warning ("Failed to open dir %s: %s.\n", full_path, strerror(errno));
            goto bad;
        }

        n = 0;
        while ((dname = g_dir_read_name(dir)) != NULL) {
            if (should_ignore(full_path, dname, ignore_list))
                continue;

            ++n;

#ifdef __APPLE__
            char *norm_dname = g_utf8_normalize (dname, -1, G_NORMALIZE_NFC);
            subpath = g_build_path (PATH_SEPERATOR, path, norm_dname, NULL);
            g_free (norm_dname);
#else
            subpath = g_build_path (PATH_SEPERATOR, path, dname, NULL);
#endif

            ret = add_recursive (repo_id, version, modifier,
                                 istate, worktree, subpath,
                                 crypt, ignore_empty_dir, ignore_list,
                                 total_size, remain_files, options);
            g_free (subpath);
            if (ret < 0)
                break;
        }
        g_dir_close (dir);
        if (ret < 0)
            goto bad;

        if (n == 0 && path[0] != 0 && !ignore_empty_dir &&
            (!options ||
             is_path_writable(options->user_perms, options->group_perms,
                              options->is_repo_ro, path)))
        {
            if (!remain_files || *remain_files == NULL)
                add_empty_dir_to_index (istate, path, &st);
            else
                g_queue_push_tail (*remain_files, g_strdup(path));
        }
    }

    g_free (full_path);
    return 0;

bad:
    g_free (full_path);
    return -1;
}

static gboolean
is_empty_dir (const char *path, GList *ignore_list)
{
    GDir *dir;
    const char *dname;
    gboolean ret = TRUE;

    dir = g_dir_open (path, 0, NULL);
    if (!dir) {
        return FALSE;
    }

    while ((dname = g_dir_read_name(dir)) != NULL) {
        if (!should_ignore(path, dname, ignore_list)) {
            ret = FALSE;
            break;
        }
    }
    g_dir_close (dir);

    return ret;
}

#else

static int
add_file (const char *repo_id,
          int version,
          const char *modifier,
          struct index_state *istate, 
          const char *path,
          const char *full_path,
          SeafStat *st,
          SeafileCrypt *crypt,
          gint64 *total_size,
          GQueue **remain_files,
          LockedFileSet *fset)
{
    gboolean added = FALSE;
    int ret = 0;

    if (fset) {
        LockedFile *file = locked_file_set_lookup (fset, path);
        if (file) {
            if (strcmp (file->operation, LOCKED_OP_DELETE) == 0) {
                /* Only remove the lock record if the file is changed. */
                if (st->st_mtime == file->old_mtime) {
                    return ret;
                }
                locked_file_set_remove (fset, path, FALSE);
            } else if (strcmp (file->operation, LOCKED_OP_UPDATE) == 0) {
                return ret;
            }
        }
    }

    if (!remain_files) {
        ret = add_to_index (repo_id, version, istate, path, full_path,
                            st, 0, crypt, index_cb, modifier, &added);
    } else if (*remain_files == NULL) {
        ret = add_to_index (repo_id, version, istate, path, full_path,
                            st, 0, crypt, index_cb, modifier, &added);
        if (added) {
            *total_size += (gint64)(st->st_size);
            if (*total_size >= MAX_COMMIT_SIZE)
                *remain_files = g_queue_new ();
        }
    } else
        g_queue_push_tail (*remain_files, g_strdup(path));

    return ret;
}

typedef struct AddParams {
    const char *repo_id;
    int version;
    const char *modifier;
    struct index_state *istate;
    const char *worktree;
    SeafileCrypt *crypt;
    gboolean ignore_empty_dir;
    GList *ignore_list;
    gint64 *total_size;
    GQueue **remain_files;
    LockedFileSet *fset;
} AddParams;

typedef struct IterCBData {
    AddParams *add_params;
    const char *parent;
    const char *full_parent;
    int n;
} IterCBData;

static int
add_dir_recursive (const char *path, const char *full_path, SeafStat *st,
                   AddParams *params);

static int
iter_dir_cb (wchar_t *full_parent_w,
             WIN32_FIND_DATAW *fdata,
             void *user_data,
             gboolean *stop)
{
    IterCBData *data = user_data;
    AddParams *params = data->add_params;
    char *dname = NULL, *path = NULL, *full_path = NULL;
    SeafStat st;
    int ret = 0;

    dname = g_utf16_to_utf8 (fdata->cFileName, -1, NULL, NULL, NULL);

    if (should_ignore(data->full_parent, dname, params->ignore_list))
        goto out;

    path = g_build_path ("/", data->parent, dname, NULL);
    full_path = g_build_path ("/", params->worktree, path, NULL);

    seaf_stat_from_find_data (fdata, &st);

    if (fdata->dwFileAttributes & FILE_ATTRIBUTE_DIRECTORY)
        ret = add_dir_recursive (path, full_path, &st, params);
    else
        ret = add_file (params->repo_id,
                        params->version,
                        params->modifier,
                        params->istate,
                        path,
                        full_path,
                        &st,
                        params->crypt,
                        params->total_size,
                        params->remain_files,
                        params->fset);

    ++(data->n);

out:
    g_free (dname);
    g_free (path);
    g_free (full_path);

    return ret;
}

static int
add_dir_recursive (const char *path, const char *full_path, SeafStat *st,
                   AddParams *params)
{
    IterCBData data;
    wchar_t *full_path_w;
    int ret = 0;

    memset (&data, 0, sizeof(data));
    data.add_params = params;
    data.parent = path;
    data.full_parent = full_path;

    full_path_w = win32_long_path (full_path);
    ret = traverse_directory_win32 (full_path_w, iter_dir_cb, &data);
    g_free (full_path_w);

    if (ret < 0)
        return ret;

    if (data.n == 0 && path[0] != 0 && !params->ignore_empty_dir) {
        if (!params->remain_files || *(params->remain_files) == NULL)
            add_empty_dir_to_index (params->istate, path, st);
        else
            g_queue_push_tail (*(params->remain_files), g_strdup(path));
    }

    return ret;
}

static int
add_recursive (const char *repo_id,
               int version,
               const char *modifier,
               struct index_state *istate, 
               const char *worktree,
               const char *path,
               SeafileCrypt *crypt,
               gboolean ignore_empty_dir,
               GList *ignore_list,
               gint64 *total_size,
               GQueue **remain_files,
               LockedFileSet *fset)
{
    char *full_path;
    SeafStat st;
    int ret = 0;

    full_path = g_build_path (PATH_SEPERATOR, worktree, path, NULL);
    if (seaf_stat (full_path, &st) < 0) {
        g_warning ("Failed to stat %s.\n", full_path);
        g_free (full_path);
        return -1;
    }

    if (S_ISREG(st.st_mode)) {
        ret = add_file (repo_id,
                        version,
                        modifier,
                        istate, 
                        path,
                        full_path,
                        &st,
                        crypt,
                        total_size,
                        remain_files,
                        fset);
    } else if (S_ISDIR(st.st_mode)) {
        AddParams params = {
            .repo_id = repo_id,
            .version = version,
            .modifier = modifier,
            .istate = istate,
            .worktree = worktree,
            .crypt = crypt,
            .ignore_empty_dir = ignore_empty_dir,
            .ignore_list = ignore_list,
            .total_size = total_size,
            .remain_files = remain_files,
            .fset = fset,
        };

        ret = add_dir_recursive (path, full_path, &st, &params);
    }

    g_free (full_path);
    return ret;
}

static gboolean
is_empty_dir (const char *path, GList *ignore_list)
{
    WIN32_FIND_DATAW fdata;
    HANDLE handle;
    wchar_t *pattern;
    wchar_t *path_w;
    char *dname;
    int path_len_w;
    DWORD error;
    gboolean ret = TRUE;

    path_w = win32_long_path (path);

    path_len_w = wcslen(path_w);

    pattern = g_new0 (wchar_t, (path_len_w + 3));
    wcscpy (pattern, path_w);
    wcscat (pattern, L"\\*");

    handle = FindFirstFileW (pattern, &fdata);
    if (handle == INVALID_HANDLE_VALUE) {
        seaf_warning ("FindFirstFile failed %s: %lu.\n",
                      path, GetLastError());
        ret = FALSE;
        goto out;
    }

    do {
        if (wcscmp (fdata.cFileName, L".") == 0 ||
            wcscmp (fdata.cFileName, L"..") == 0)
            continue;

        dname = g_utf16_to_utf8 (fdata.cFileName, -1, NULL, NULL, NULL);
        if (!should_ignore (path, dname, ignore_list)) {
            ret = FALSE;
            g_free (dname);
            FindClose (handle);
            goto out;
        }
        g_free (dname);
    } while (FindNextFileW (handle, &fdata) != 0);

    error = GetLastError();
    if (error != ERROR_NO_MORE_FILES) {
        seaf_warning ("FindNextFile failed %s: %lu.\n",
                      path, error);
    }

    FindClose (handle);

out:
    g_free (path_w);
    g_free (pattern);
    return ret;
}

#endif  /* WIN32 */

/* Returns whether the file should be removed from index. */
static gboolean
check_locked_file_before_remove (LockedFileSet *fset, const char *path)
{
#ifdef WIN32
    if (!fset)
        return TRUE;

    LockedFile *file = locked_file_set_lookup (fset, path);
    gboolean ret = TRUE;

    if (file)
        ret = FALSE;

    return ret;
#else
    return TRUE;
#endif
}

static void
remove_deleted (struct index_state *istate, const char *worktree, const char *prefix,
                GList *ignore_list, LockedFileSet *fset,
                GList *user_perms, GList *group_perms, gboolean is_repo_ro)
{
    struct cache_entry **ce_array = istate->cache;
    struct cache_entry *ce;
    char path[SEAF_PATH_MAX];
    unsigned int i;
    SeafStat st;
    int ret;

    char *full_prefix = g_strconcat (prefix, "/", NULL);
    int len = strlen(full_prefix);

    for (i = 0; i < istate->cache_nr; ++i) {
        ce = ce_array[i];

        if (!is_path_writable (user_perms, group_perms, is_repo_ro, ce->name))
            continue;

        if (prefix[0] != 0 && strcmp (ce->name, prefix) != 0 &&
            strncmp (ce->name, full_prefix, len) != 0)
            continue;

        snprintf (path, SEAF_PATH_MAX, "%s/%s", worktree, ce->name);
        ret = seaf_stat (path, &st);

        if (S_ISDIR (ce->ce_mode)) {
            if ((ret < 0 || !S_ISDIR (st.st_mode)
                 || !is_empty_dir (path, ignore_list)) &&
                (ce->ce_ctime.sec != 0 || ce_stage(ce) != 0))
                ce->ce_flags |= CE_REMOVE;
        } else {
            /* If ce->ctime is 0 and stage is 0, it was not successfully checked out.
             * In this case we don't want to mistakenly remove the file
             * from the repo.
             */
            if ((ret < 0 || !S_ISREG (st.st_mode)) &&
                (ce->ce_ctime.sec != 0 || ce_stage(ce) != 0) &&
                check_locked_file_before_remove (fset, ce->name))
                ce_array[i]->ce_flags |= CE_REMOVE;
        }
    }

    remove_marked_cache_entries (istate);

    g_free (full_prefix);
}

static int
scan_worktree_for_changes (struct index_state *istate, SeafRepo *repo,
                           SeafileCrypt *crypt, GList *ignore_list,
                           GList *user_perms, GList *group_perms)
{
    remove_deleted (istate, repo->worktree, "", ignore_list, NULL,
                    user_perms, group_perms, repo->is_readonly);

    AddOptions options;
    memset (&options, 0, sizeof(options));
    options.user_perms = user_perms;
    options.group_perms = group_perms;
    options.is_repo_ro = repo->is_readonly;

    if (add_recursive (repo->id, repo->version, repo->email,
                       istate, repo->worktree, "", crypt, FALSE, ignore_list,
                       NULL, NULL, &options) < 0)
        return -1;

    return 0;
}

static gboolean
check_full_path_ignore (const char *worktree, const char *path, GList *ignore_list)
{
    char **tokens;
    guint i;
    guint n;
    gboolean ret = FALSE;

    tokens = g_strsplit (path, "/", 0);
    n = g_strv_length (tokens);
    for (i = 0; i < n; ++i) {
        /* don't check ignore_list */
        if (should_ignore (NULL, tokens[i], ignore_list)) {
            ret = TRUE;
            goto out;
        }
    }

    char *full_path = g_build_path ("/", worktree, path, NULL);
    if (seaf_repo_check_ignore_file (ignore_list, full_path))
        ret = TRUE;
    g_free (full_path);

out:
    g_strfreev (tokens);
    return ret;
}

#ifndef __APPLE__

static int
add_path_to_index (SeafRepo *repo, struct index_state *istate,
                   SeafileCrypt *crypt, const char *path, GList *ignore_list,
                   GList **scanned_dirs, gint64 *total_size, GQueue **remain_files,
                   LockedFileSet *fset, GList *user_perms, GList *group_perms)
{
    char *full_path;
    SeafStat st;

    /* If we've recursively scanned the parent directory, don't need to scan
     * any files under it any more.
     */
    GList *ptr;
    char *dir, *full_dir;
    for (ptr = *scanned_dirs; ptr; ptr = ptr->next) {
        dir = ptr->data;
        /* exact match */
        if (strcmp (dir, path) == 0) {
            seaf_debug ("%s has been scanned before, skip adding.\n", path);
            return 0;
        }

        /* prefix match. */
        full_dir = g_strconcat (dir, "/", NULL);
        if (strncmp (full_dir, path, strlen(full_dir)) == 0) {
            g_free (full_dir);
            seaf_debug ("%s has been scanned before, skip adding.\n", path);
            return 0;
        }
        g_free (full_dir);
    }

    if (check_full_path_ignore (repo->worktree, path, ignore_list))
        return 0;

    full_path = g_build_filename (repo->worktree, path, NULL);

    if (seaf_stat (full_path, &st) < 0) {
        seaf_warning ("Failed to stat %s: %s.\n", path, strerror(errno));
        g_free (full_path);
        return -1;
    }

    if (S_ISDIR(st.st_mode))
        *scanned_dirs = g_list_prepend (*scanned_dirs, g_strdup(path));

    AddOptions options;
    memset (&options, 0, sizeof(options));
    options.fset = fset;
    options.is_repo_ro = repo->is_readonly;

    /* Add is always recursive */
    add_recursive (repo->id, repo->version, repo->email, istate, repo->worktree, path,
                   crypt, FALSE, ignore_list, total_size, remain_files, &options);

    g_free (full_path);
    return 0;
}

#else

static int
add_path_to_index (SeafRepo *repo, struct index_state *istate,
                   SeafileCrypt *crypt, const char *path, GList *ignore_list,
                   GList **scanned_dirs, gint64 *total_size, GQueue **remain_files,
                   LockedFileSet *fset, GList *user_perms, GList *group_perms)
{
    SeafStat st;

    /* If we've recursively scanned the parent directory, don't need to scan
     * any files under it any more.
     */
    GList *ptr;
    char *dir, *full_dir;
    for (ptr = *scanned_dirs; ptr; ptr = ptr->next) {
        dir = ptr->data;

        /* Have scanned from root directory. */
        if (dir[0] == 0) {
            seaf_debug ("%s has been scanned before, skip adding.\n", path);
            return 0;
        }

        /* exact match */
        if (strcmp (dir, path) == 0) {
            seaf_debug ("%s has been scanned before, skip adding.\n", path);
            return 0;
        }

        /* prefix match. */
        full_dir = g_strconcat (dir, "/", NULL);
        if (strncmp (full_dir, path, strlen(full_dir)) == 0) {
            g_free (full_dir);
            seaf_debug ("%s has been scanned before, skip adding.\n", path);
            return 0;
        }
        g_free (full_dir);
    }

    if (path[0] != 0 && check_full_path_ignore (repo->worktree, path, ignore_list))
        return 0;

    remove_deleted (istate, repo->worktree, path, ignore_list, NULL,
                    user_perms, group_perms, repo->is_readonly);

    *scanned_dirs = g_list_prepend (*scanned_dirs, g_strdup(path));

    AddOptions options;
    memset (&options, 0, sizeof(options));
    options.fset = fset;
    options.user_perms = user_perms;
    options.group_perms = group_perms;
    options.is_repo_ro = repo->is_readonly;

    /* Add is always recursive */
    add_recursive (repo->id, repo->version, repo->email, istate, repo->worktree, path,
                   crypt, FALSE, ignore_list, total_size, remain_files, &options);

    return 0;
}

#endif  /* __APPLE__ */

static int
add_remain_files (SeafRepo *repo, struct index_state *istate,
                  SeafileCrypt *crypt, GQueue *remain_files,
                  GList *ignore_list, gint64 *total_size)
{
    char *path;
    char *full_path;
    SeafStat st;

    while ((path = g_queue_pop_head (remain_files)) != NULL) {
        full_path = g_build_filename (repo->worktree, path, NULL);
        if (seaf_stat (full_path, &st) < 0) {
            seaf_warning ("Failed to stat %s: %s.\n", full_path, strerror(errno));
            g_free (path);
            g_free (full_path);
            continue;
        }

        if (S_ISREG(st.st_mode)) {
            gboolean added = FALSE;
            add_to_index (repo->id, repo->version, istate, path, full_path,
                          &st, 0, crypt, index_cb, repo->email, &added);
            if (added) {
                *total_size += (gint64)(st.st_size);
                if (*total_size >= MAX_COMMIT_SIZE) {
                    g_free (path);
                    g_free (full_path);
                    break;
                }
            }
        } else if (S_ISDIR(st.st_mode)) {
            if (is_empty_dir (full_path, ignore_list))
                add_empty_dir_to_index (istate, path, &st);
        }
        g_free (path);
        g_free (full_path);
    }

    return 0;
}

static void
try_add_empty_parent_dir_entry (const char *worktree,
                                struct index_state *istate,
                                const char *path)
{
    if (index_name_exists (istate, path, strlen(path), 0) != NULL)
        return;

    char *parent_dir = g_path_get_dirname (path);

    /* Parent dir is the worktree dir. */
    if (strcmp (parent_dir, ".") == 0) {
        g_free (parent_dir);
        return;
    }

    char *full_dir = g_build_filename (worktree, parent_dir, NULL);
    SeafStat st;
    if (seaf_stat (full_dir, &st) < 0) {
        goto out;
    }

    add_empty_dir_to_index_with_check (istate, parent_dir, &st);

out:
    g_free (parent_dir);
    g_free (full_dir);
}

static void
try_add_empty_parent_dir_entry_from_wt (const char *worktree,
                                        struct index_state *istate,
                                        GList *ignore_list,
                                        const char *path)
{
    if (index_name_exists (istate, path, strlen(path), 0) != NULL)
        return;

    char *parent_dir = g_path_get_dirname (path);

    /* Parent dir is the worktree dir. */
    if (strcmp (parent_dir, ".") == 0) {
        g_free (parent_dir);
        return;
    }

    char *full_dir = g_build_filename (worktree, parent_dir, NULL);
    SeafStat st;
    if (seaf_stat (full_dir, &st) < 0) {
        goto out;
    }

    if (is_empty_dir (full_dir, ignore_list))
        add_empty_dir_to_index (istate, parent_dir, &st);

out:
    g_free (parent_dir);
    g_free (full_dir);
}

static void
update_ce_mode (struct index_state *istate, const char *worktree, const char *path)
{
    char *full_path;
    struct cache_entry *ce;
    SeafStat st;

    ce = index_name_exists (istate, path, strlen(path), 0);
    if (!ce)
        return;

    full_path = g_build_filename (worktree, path, NULL);
    if (seaf_stat (full_path, &st) < 0) {
        seaf_warning ("Failed to stat %s: %s.\n", full_path, strerror(errno));
        g_free (full_path);
        return;
    }

    unsigned int new_mode = create_ce_mode (st.st_mode);
    if (new_mode != ce->ce_mode)
        ce->ce_mode = new_mode;
    istate->cache_changed = 1;
}

#ifdef WIN32
static void
scan_subtree_for_deletion (struct index_state *istate,
                           const char *worktree,
                           const char *path,
                           GList *ignore_list,
                           LockedFileSet *fset,
                           GList **scanned_dirs)
{
    wchar_t *path_w;
    wchar_t *dir_w = NULL;
    wchar_t *p;
    char *dir = NULL;
    char *p2;

    /* In most file systems, like NTFS, 8.3 format path should contain ~.
     * Also note that *~ files are ignored.
     */
    if (!strchr (path, '~') || path[strlen(path)-1] == '~')
        return;

    path_w = g_utf8_to_utf16 (path, -1, NULL, NULL, NULL);

    for (p = path_w; *p != L'\0'; ++p)
        if (*p == L'/')
            *p = L'\\';

    while (1) {
        p = wcsrchr (path_w, L'\\');
        if (p)
            *p = L'\0';
        dir_w = win32_83_path_to_long_path (worktree, path_w, wcslen(path_w));
        if (dir_w)
            break;
        if (!p)
            break;
    }

    if (!dir_w)
        dir_w = wcsdup(L"");

    dir = g_utf16_to_utf8 (dir_w, -1, NULL, NULL, NULL);
    for (p2 = dir; *p2 != 0; ++p2)
        if (*p2 == '\\')
            *p2 = '/';

    /* If we've recursively scanned the parent directory, don't need to scan
     * any files under it any more.
     */
    GList *ptr;
    char *s, *full_s;
    for (ptr = *scanned_dirs; ptr; ptr = ptr->next) {
        s = ptr->data;

        /* Have scanned from root directory. */
        if (s[0] == 0) {
            goto out;
        }

        /* exact match */
        if (strcmp (s, path) == 0) {
            goto out;
        }

        /* prefix match. */
        full_s = g_strconcat (s, "/", NULL);
        if (strncmp (full_s, dir, strlen(full_s)) == 0) {
            g_free (full_s);
            goto out;
        }
        g_free (full_s);
    }

    *scanned_dirs = g_list_prepend (*scanned_dirs, g_strdup(dir));

    remove_deleted (istate, worktree, dir, ignore_list, fset);

out:
    g_free (path_w);
    g_free (dir_w);
    g_free (dir);
}
#else
static void
scan_subtree_for_deletion (struct index_state *istate,
                           const char *worktree,
                           const char *path,
                           GList *ignore_list,
                           LockedFileSet *fset,
                           GList **scanned_dirs)
{
}
#endif

static int
apply_worktree_changes_to_index (SeafRepo *repo, struct index_state *istate,
                                 SeafileCrypt *crypt, GList *ignore_list,
                                 GList *user_perms, GList *group_perms)
{
    WTStatus *status;
    WTEvent *event, *next_event;
    LockedFileSet *fset = NULL;
    gboolean not_found;

    status = seaf_wt_monitor_get_worktree_status (seaf->wt_monitor, repo->id);
    if (!status) {
        seaf_warning ("Can't find worktree status for repo %s(%.8s).\n",
                      repo->name, repo->id);
        return -1;
    }

    GList *scanned_dirs = NULL, *scanned_del_dirs = NULL;

    WTEvent *last_event;

    pthread_mutex_lock (&status->q_lock);
    last_event = g_queue_peek_tail (status->event_q);
    pthread_mutex_unlock (&status->q_lock);

    if (!last_event) {
        seaf_message ("All events are processed for repo %s.\n", repo->id);
        status->partial_commit = FALSE;
        goto out;
    }

#ifdef WIN32
    if (repo->version > 0)
        fset = seaf_repo_manager_get_locked_file_set (seaf->repo_mgr, repo->id);
#endif

    gint64 total_size = 0;

    while (1) {
        pthread_mutex_lock (&status->q_lock);
        event = g_queue_pop_head (status->event_q);
        next_event = g_queue_peek_head (status->event_q);
        pthread_mutex_unlock (&status->q_lock);
        if (!event)
            break;

        switch (event->ev_type) {
        case WT_EVENT_CREATE_OR_UPDATE:
            /* If consecutive CREATE_OR_UPDATE events present
               in the event queue, only process the last one.
            */
            if (next_event &&
                next_event->ev_type == event->ev_type &&
                strcmp (next_event->path, event->path) == 0)
                break;

            if (!is_path_writable(user_perms, group_perms,
                                  repo->is_readonly, event->path)) {
                seaf_debug ("%s is not writable, ignore.\n", event->path);
                break;
            }

            if (!repo->create_partial_commit) {
                /* XXX: We now use remain_files = NULL to signify not creating
                 * partial commits. It's better to use total_size = NULL for
                 * that purpose.
                 */
                add_path_to_index (repo, istate, crypt, event->path,
                                   ignore_list, &scanned_dirs,
                                   &total_size, NULL, NULL,
                                   user_perms, group_perms);
            } else if (!event->remain_files) {
                GQueue *remain_files = NULL;
                add_path_to_index (repo, istate, crypt, event->path,
                                   ignore_list, &scanned_dirs,
                                   &total_size, &remain_files, fset,
                                   user_perms, group_perms);
                if (total_size >= MAX_COMMIT_SIZE) {
                    seaf_message ("Creating partial commit after adding %s.\n",
                                  event->path);

                    status->partial_commit = TRUE;

                    /* An event for a new folder may contain many files.
                     * If the total_size become larger than 100MB after adding
                     * some of these files, the remaining file paths will be
                     * cached in remain files. This way we don't need to scan
                     * the folder again next time.
                     */
                    if (remain_files) {
                        if (g_queue_get_length (remain_files) == 0) {
                            g_queue_free (remain_files);
                            goto out;
                        }

                        seaf_message ("Remain files for %s.\n", event->path);

                        /* Cache remaining files in the event structure. */
                        event->remain_files = remain_files;

                        pthread_mutex_lock (&status->q_lock);
                        g_queue_push_head (status->event_q, event);
                        pthread_mutex_unlock (&status->q_lock);
                    }

                    goto out;
                }
            } else {
                seaf_message ("Adding remaining files for %s.\n", event->path);

                add_remain_files (repo, istate, crypt, event->remain_files,
                                  ignore_list, &total_size);
                if (g_queue_get_length (event->remain_files) != 0) {
                    pthread_mutex_lock (&status->q_lock);
                    g_queue_push_head (status->event_q, event);
                    pthread_mutex_unlock (&status->q_lock);
                    goto out;
                }
                if (total_size >= MAX_COMMIT_SIZE)
                    goto out;
            }
            break;
        case WT_EVENT_DELETE:
            if (!is_path_writable(user_perms, group_perms,
                                  repo->is_readonly, event->path)) {
                seaf_debug ("%s is not writable, ignore.\n", event->path);
                break;
            }

            if (check_locked_file_before_remove (fset, event->path)) {
                not_found = FALSE;
                remove_from_index_with_prefix (istate, event->path, &not_found);
                if (not_found)
                    scan_subtree_for_deletion (istate,
                                               repo->worktree, event->path,
                                               ignore_list, fset, &scanned_del_dirs);

                try_add_empty_parent_dir_entry_from_wt (repo->worktree,
                                                        istate,
                                                        ignore_list,
                                                        event->path);
            }
            break;
        case WT_EVENT_RENAME:
            if (!is_path_writable(user_perms, group_perms,
                                  repo->is_readonly, event->path) ||
                !is_path_writable(user_perms, group_perms,
                                  repo->is_readonly, event->new_path)) {
                seaf_debug ("Rename: %s or %s is not writable, ignore.\n",
                            event->path, event->new_path);
                break;
            }

            /* If the destination path is ignored, just remove the source path. */
            if (check_full_path_ignore (repo->worktree, event->new_path,
                                        ignore_list)) {
                if (check_locked_file_before_remove (fset, event->path)) {
                    not_found = FALSE;
                    remove_from_index_with_prefix (istate, event->path, &not_found);
                    if (not_found)
                        scan_subtree_for_deletion (istate,
                                                   repo->worktree, event->path,
                                                   ignore_list, fset, &scanned_del_dirs);
                }
                break;
            }

            if (check_locked_file_before_remove (fset, event->path)) {
                not_found = FALSE;
                rename_index_entries (istate, event->path, event->new_path, &not_found);
                if (not_found)
                    scan_subtree_for_deletion (istate,
                                               repo->worktree, event->path,
                                               ignore_list, fset, &scanned_del_dirs);

                /* Moving files out of a dir may make it empty. */
                try_add_empty_parent_dir_entry_from_wt (repo->worktree,
                                                        istate,
                                                        ignore_list,
                                                        event->path);
            }

            AddOptions options;
            memset (&options, 0, sizeof(options));
            options.fset = fset;
            options.is_repo_ro = repo->is_readonly;

            /* We should always scan the destination to compare with the renamed
             * index entries. For example, in the following case:
             * 1. file a.txt is updated;
             * 2. a.txt is moved to test/a.txt;
             * If the two operations are executed in a batch, the updated content
             * of a.txt won't be committed if we don't scan the destination, because
             * when we process the update event, a.txt is already not in its original
             * place.
             */
            add_recursive (repo->id, repo->version, repo->email,
                           istate, repo->worktree, event->new_path,
                           crypt, FALSE, ignore_list,
                           NULL, NULL, &options);
            break;
        case WT_EVENT_ATTRIB:
            if (!is_path_writable(user_perms, group_perms,
                                  repo->is_readonly, event->path)) {
                seaf_debug ("%s is not writable, ignore.\n", event->path);
                break;
            }
            update_ce_mode (istate, repo->worktree, event->path);
            break;
        case WT_EVENT_OVERFLOW:
            seaf_warning ("Kernel event queue overflowed, fall back to scan.\n");
            scan_worktree_for_changes (istate, repo, crypt, ignore_list,
                                       user_perms, group_perms);
            break;
        case WT_EVENT_SCAN_TREE:
            scan_worktree_for_changes (istate, repo, crypt, ignore_list,
                                       user_perms, group_perms);
            break;
        }

        if (event == last_event) {
            wt_event_free (event);
            seaf_message ("All events are processed for repo %s.\n", repo->id);
            status->partial_commit = FALSE;
            break;
        } else
            wt_event_free (event);
    }

out:
    wt_status_unref (status);
    string_list_free (scanned_dirs);
    string_list_free (scanned_del_dirs);
#ifdef WIN32
    locked_file_set_free (fset);
#endif

    return 0;
}

static void
handle_unmerged_index_entries (SeafRepo *repo, struct index_state *istate,
                               SeafileCrypt *crypt, GList *ignore_list)
{
    struct cache_entry **ce_array = istate->cache;
    struct cache_entry *ce;
    char path[SEAF_PATH_MAX];
    unsigned int i;
    SeafStat st;
    int ret;
    GList *unmerged_paths = NULL;
    char *last_name = "";

retry:
    for (i = 0; i < istate->cache_nr; ++i) {
        ce = ce_array[i];

        if (ce_stage(ce) == 0)
            continue;

        snprintf (path, SEAF_PATH_MAX, "%s/%s", repo->worktree, ce->name);
        ret = seaf_stat (path, &st);

        if (S_ISDIR (ce->ce_mode)) {
            if (ret < 0 || !S_ISDIR (st.st_mode)
                || !is_empty_dir (path, ignore_list))
                ce->ce_flags |= CE_REMOVE;
            else if (strcmp (ce->name, last_name) != 0) {
                unmerged_paths = g_list_append (unmerged_paths, g_strdup(ce->name));
                last_name = ce->name;
            }
        } else {
            if (ret < 0 || !S_ISREG (st.st_mode))
                ce->ce_flags |= CE_REMOVE;
            else if (strcmp (ce->name, last_name) != 0) {
                unmerged_paths = g_list_append (unmerged_paths, g_strdup(ce->name));
                last_name = ce->name;
            }
        }
    }

    remove_marked_cache_entries (istate);

    GList *ptr;
    char *ce_name;
    for (ptr = unmerged_paths; ptr; ptr = ptr->next) {
        ce_name = ptr->data;
        snprintf (path, SEAF_PATH_MAX, "%s/%s", repo->worktree, ce_name);
        ret = seaf_stat (path, &st);
        if (ret < 0) {
            seaf_warning ("Failed to stat %s: %s.\n", path, strerror(errno));
            string_list_free (unmerged_paths);
            unmerged_paths = NULL;
            goto retry;
        }

        if (S_ISDIR (st.st_mode)) {
            if (is_empty_dir (path, ignore_list))
                add_empty_dir_to_index (istate, ce_name, &st);
        } else {
            gboolean added;
            add_to_index (repo->id, repo->version, istate, ce_name, path,
                          &st, 0, crypt, index_cb, repo->email, &added);
        }
    }

    string_list_free (unmerged_paths);
}

static int
index_add (SeafRepo *repo, struct index_state *istate,
           gboolean is_force_commit, gboolean handle_unmerged)
{
    SeafileCrypt *crypt = NULL;
    GList *ignore_list = NULL;
    GList *user_perms = NULL, *group_perms = NULL;
    GList *ptr;
    int ret = 0;

    if (repo->encrypted) {
        crypt = seafile_crypt_new (repo->enc_version, repo->enc_key, repo->enc_iv);
    }

    ignore_list = seaf_repo_load_ignore_files (repo->worktree);

    user_perms = seaf_repo_manager_load_folder_perms (seaf->repo_mgr,
                                                      repo->id,
                                                      FOLDER_PERM_TYPE_USER);
    group_perms = seaf_repo_manager_load_folder_perms (seaf->repo_mgr,
                                                       repo->id,
                                                       FOLDER_PERM_TYPE_GROUP);

    if (!is_force_commit) {
        if (apply_worktree_changes_to_index (repo, istate, crypt, ignore_list,
                                             user_perms, group_perms) < 0) {
            seaf_warning ("Failed to apply worktree changes to index.\n");
            ret = -1;
        }
    } else if (scan_worktree_for_changes (istate, repo, crypt, ignore_list,
                                          user_perms, group_perms) < 0) {
        seaf_warning ("Failed to scan worktree for changes.\n");
        ret = -1;
    }

    /* If the index contains unmerged entries, check and remove those entries
     * in the end, in cases where they were not completely handled in
     * apply_worktree_changes_to_index().
     */
    if (handle_unmerged)
        handle_unmerged_index_entries (repo, istate, crypt, ignore_list);

    seaf_repo_free_ignore_files (ignore_list);
    for (ptr = user_perms; ptr; ptr = ptr->next)
        folder_perm_free ((FolderPerm *)ptr->data);
    g_list_free (user_perms);
    for (ptr = group_perms; ptr; ptr = ptr->next)
        folder_perm_free ((FolderPerm *)ptr->data);
    g_list_free (group_perms);
    g_free (crypt);
    return ret;
}

/*
 * Add the files in @worktree to index and return the corresponding
 * @root_id. The repo doesn't have to exist.
 */
int
seaf_repo_index_worktree_files (const char *repo_id,
                                int repo_version,
                                const char *modifier,
                                const char *worktree,
                                const char *passwd,
                                int enc_version,
                                const char *random_key,
                                char *root_id)
{
    char index_path[SEAF_PATH_MAX];
    struct index_state istate;
    unsigned char key[32], iv[16];
    SeafileCrypt *crypt = NULL;
    struct cache_tree *it = NULL;
    GList *ignore_list = NULL;

    memset (&istate, 0, sizeof(istate));
    snprintf (index_path, SEAF_PATH_MAX, "%s/%s", seaf->repo_mgr->index_dir, repo_id);

    /* Remove existing index. An existing index signifies an interrupted
     * clone-merge. Removing it assures that new blocks from the worktree
     * get added into the repo again (they're deleted by GC).
     */
    seaf_util_unlink (index_path);

    if (read_index_from (&istate, index_path, repo_version) < 0) {
        g_warning ("Failed to load index.\n");
        return -1;
    }

    if (passwd != NULL) {
        if (seafile_decrypt_repo_enc_key (enc_version, passwd,
                                          random_key, key, iv) < 0) {
            seaf_warning ("Failed to generate enc key for repo %s.\n", repo_id);
            goto error;
        }
        crypt = seafile_crypt_new (enc_version, key, iv);
    }

    ignore_list = seaf_repo_load_ignore_files(worktree);

    /* Add empty dir to index. Otherwise if the repo on relay contains an empty
     * dir, we'll fail to detect fast-forward relationship later.
     */
    if (add_recursive (repo_id, repo_version, modifier,
                       &istate, worktree, "", crypt, FALSE, ignore_list,
                       NULL, NULL, NULL) < 0)
        goto error;

    remove_deleted (&istate, worktree, "", ignore_list, NULL, NULL, NULL, FALSE);

    it = cache_tree ();
    if (cache_tree_update (repo_id, repo_version, worktree,
                           it, istate.cache, istate.cache_nr,
                           0, 0, commit_trees_cb) < 0) {
        g_warning ("Failed to build cache tree");
        goto error;
    }

    rawdata_to_hex (it->sha1, root_id, 20);

    if (update_index (&istate, index_path) < 0)
        goto error;

    discard_index (&istate);
    g_free (crypt);
    if (it)
        cache_tree_free (&it);
    seaf_repo_free_ignore_files(ignore_list);
    return 0;

error:
    discard_index (&istate);
    g_free (crypt);
    if (it)
        cache_tree_free (&it);
    seaf_repo_free_ignore_files(ignore_list);
    return -1;
}

gboolean
seaf_repo_is_worktree_changed (SeafRepo *repo)
{
    SeafRepoManager *mgr = repo->manager;
    GList *res = NULL, *p;
    struct index_state istate;
    char index_path[SEAF_PATH_MAX];

    DiffEntry *de;
    int pos;
    struct cache_entry *ce;
    SeafStat sb;
    char *full_path;

    if (!check_worktree_common (repo))
        return FALSE;

    memset (&istate, 0, sizeof(istate));
    snprintf (index_path, SEAF_PATH_MAX, "%s/%s", mgr->index_dir, repo->id);
    if (read_index_from (&istate, index_path, repo->version) < 0) {
        repo->index_corrupted = TRUE;
        g_warning ("Failed to load index.\n");
        goto error;
    }
    repo->index_corrupted = FALSE;

    wt_status_collect_changes_worktree (&istate, &res, repo->worktree);
    if (res != NULL)
        goto changed;

    wt_status_collect_untracked (&istate, &res, repo->worktree, should_ignore);
    if (res != NULL)
        goto changed;

    wt_status_collect_changes_index (&istate, &res, repo);
    if (res != NULL)
        goto changed;

    discard_index (&istate);

    repo->wt_changed = FALSE;

    /* g_debug ("%s worktree is changed\n", repo->id); */
    return FALSE;

changed:

    g_message ("Worktree changes (at most 5 files are shown):\n");
    int i = 0;
    for (p = res; p != NULL && i < 5; p = p->next, ++i) {
        de = p->data;

        full_path = g_build_path ("/", repo->worktree, de->name, NULL);
        if (seaf_stat (full_path, &sb) < 0) {
            g_warning ("Failed to stat %s: %s.\n", full_path, strerror(errno));
            g_free (full_path);
            continue;
        }
        g_free (full_path);

        pos = index_name_pos (&istate, de->name, strlen(de->name));
        if (pos < 0) {
            g_warning ("Cannot find diff entry %s in index.\n", de->name);
            continue;
        }
        ce = istate.cache[pos];

        g_message ("type: %c, status: %c, name: %s, "
                   "ce mtime: %"G_GINT64_FORMAT", ce size: %" G_GUINT64_FORMAT ", "
                   "file mtime: %d, file size: %" G_GUINT64_FORMAT "\n",
                   de->type, de->status, de->name,
                   ce->ce_mtime.sec, ce->ce_size, (int)sb.st_mtime, sb.st_size);
    }

    for (p = res; p; p = p->next) {
        de = p->data;
        diff_entry_free (de);
    }
    g_list_free (res);

    discard_index (&istate);

    repo->wt_changed = TRUE;

    /* g_debug ("%s worktree is changed\n", repo->id); */
    return TRUE;

error:
    return FALSE;
}

/*
 * Generate commit description based on files to be commited.
 * It only checks index status, not worktree status.
 * So it should be called after "add" completes.
 * This way we can always get the correct list of files to be
 * commited, even we were interrupted in the last add-commit
 * sequence.
 */
static char *
gen_commit_description (SeafRepo *repo, struct index_state *istate)
{
    GList *p;
    GList *results = NULL;
    char *desc;
    
    wt_status_collect_changes_index (istate, &results, repo);
    diff_resolve_empty_dirs (&results);
    diff_resolve_renames (&results);

    desc = diff_results_to_description (results);
    if (!desc)
        return NULL;

    for (p = results; p; p = p->next) {
        DiffEntry *de = p->data;
        diff_entry_free (de);
    }
    g_list_free (results);

    return desc;
}

gboolean
seaf_repo_is_index_unmerged (SeafRepo *repo)
{
    SeafRepoManager *mgr = repo->manager;
    struct index_state istate;
    char index_path[SEAF_PATH_MAX];
    gboolean ret = FALSE;

    if (!repo->head)
        return FALSE;

    memset (&istate, 0, sizeof(istate));
    snprintf (index_path, SEAF_PATH_MAX, "%s/%s", mgr->index_dir, repo->id);
    if (read_index_from (&istate, index_path, repo->version) < 0) {
        g_warning ("Failed to load index.\n");
        return FALSE;
    }

    if (unmerged_index (&istate))
        ret = TRUE;

    discard_index (&istate);
    return ret;
}

static int
commit_tree (SeafRepo *repo, struct cache_tree *it,
             const char *desc, char commit_id[],
             gboolean unmerged)
{
    SeafCommit *commit;
    char root_id[41];

    rawdata_to_hex (it->sha1, root_id, 20);

    commit = seaf_commit_new (NULL, repo->id, root_id,
                              repo->email ? repo->email
                              : seaf->session->base.user_name,
                              seaf->session->base.id,
                              desc, 0);

    if (repo->head)
        commit->parent_id = g_strdup (repo->head->commit_id);

    if (unmerged) {
        SeafRepoMergeInfo minfo;

        /* Don't use head commit of master branch since that branch may have
         * been updated after the last merge.
         */
        memset (&minfo, 0, sizeof(minfo));
        if (seaf_repo_manager_get_merge_info (repo->manager, repo->id, &minfo) < 0) {
            seaf_warning ("Failed to get merge info of repo %.10s.\n", repo->id);
            return -1;
        }

        commit->second_parent_id = g_strdup (minfo.remote_head);
        commit->new_merge = TRUE;
        commit->conflict = TRUE;
    }

    seaf_repo_to_commit (repo, commit);

    if (seaf_commit_manager_add_commit (seaf->commit_mgr, commit) < 0)
        return -1;

    seaf_branch_set_commit (repo->head, commit->commit_id);
    seaf_branch_manager_update_branch (seaf->branch_mgr, repo->head);

    strcpy (commit_id, commit->commit_id);
    seaf_commit_unref (commit);

    return 0;
}

static gboolean
need_handle_unmerged_index (SeafRepo *repo, struct index_state *istate)
{
    if (!unmerged_index (istate))
        return FALSE;

    /* Syncing with an existing directory may require a real merge.
     * If the merge produced conflicts, the index will be unmerged.
     * But we don't want to generate a merge commit in this case.
     * An "index" branch should exist in this case.
     */
    if (seaf_branch_manager_branch_exists (seaf->branch_mgr, repo->id, "index"))
        return FALSE;

    return TRUE;
}

static int 
print_index (struct index_state *istate)
{
    int i;
    struct cache_entry *ce;
    char id[41];
    seaf_message ("Totally %u entries in index, version %u.\n",
                  istate->cache_nr, istate->version);
    for (i = 0; i < istate->cache_nr; ++i) {
        ce = istate->cache[i];
        rawdata_to_hex (ce->sha1, id, 20);
        seaf_message ("%s, %s, %o, %"G_GINT64_FORMAT", %s, %"G_GINT64_FORMAT", %d\n",
                      ce->name, id, ce->ce_mode, 
                      ce->ce_mtime.sec, ce->modifier, ce->ce_size, ce_stage(ce));
    }

    return 0;
}

char *
seaf_repo_index_commit (SeafRepo *repo, const char *desc, gboolean is_force_commit,
                        GError **error)
{
    SeafRepoManager *mgr = repo->manager;
    struct index_state istate;
    struct cache_tree *it;
    char index_path[SEAF_PATH_MAX];
    char commit_id[41];
    gboolean unmerged = FALSE;

    if (!check_worktree_common (repo))
        return NULL;

    memset (&istate, 0, sizeof(istate));
    snprintf (index_path, SEAF_PATH_MAX, "%s/%s", mgr->index_dir, repo->id);
    if (read_index_from (&istate, index_path, repo->version) < 0) {
        g_warning ("Failed to load index.\n");
        g_set_error (error, SEAFILE_DOMAIN, SEAF_ERR_INTERNAL, "Internal data structure error");
        return NULL;
    }

    if (need_handle_unmerged_index (repo, &istate))
        unmerged = TRUE;

    if (index_add (repo, &istate, is_force_commit, unmerged) < 0) {
        g_set_error (error, SEAFILE_DOMAIN, SEAF_ERR_GENERAL, "Failed to add");
        goto error;
    }

    /* Commit before updating the index, so that new blocks won't be GC'ed. */

    char *my_desc = g_strdup(desc);
    if (my_desc[0] == '\0') {
        char *gen_desc = gen_commit_description (repo, &istate);
        if (!gen_desc) {
            /* error not set. */
            g_free (my_desc);

            /* Still need to update index even nothing to commit. */
            update_index (&istate, index_path);
            discard_index (&istate);

            return NULL;
        }
        g_free (my_desc);
        my_desc = gen_desc;
    }

    it = cache_tree ();
    if (cache_tree_update (repo->id, repo->version,
                           repo->worktree,
                           it, istate.cache,
                           istate.cache_nr, 0, 0, commit_trees_cb) < 0) {
        g_warning ("Failed to build cache tree");
        g_set_error (error, SEAFILE_DOMAIN, SEAF_ERR_INTERNAL, "Internal data structure error");
        cache_tree_free (&it);
        goto error;
    }

    if (commit_tree (repo, it, my_desc, commit_id, unmerged) < 0) {
        g_warning ("Failed to save commit file");
        g_set_error (error, SEAFILE_DOMAIN, SEAF_ERR_INTERNAL, "Internal error");
        cache_tree_free (&it);
        goto error;
    }
    g_free (my_desc);
    cache_tree_free (&it);

    if (update_index (&istate, index_path) < 0)
        goto error;

    discard_index (&istate);

    g_signal_emit_by_name (seaf, "repo-committed", repo);

    return g_strdup(commit_id);

error:
    discard_index (&istate);
    return NULL;
}

#ifdef DEBUG_UNPACK_TREES
static void
print_unpack_result (struct index_state *result)
{
	int i;
	struct cache_entry *ce;

	for (i = 0; i < result->cache_nr; ++i) {
		ce = result->cache[i];
		printf ("%s\t", ce->name);
		if (ce->ce_flags & CE_UPDATE)
			printf ("update/add\n");
		else if (ce->ce_flags & CE_WT_REMOVE)
			printf ("remove\n");
		else
			printf ("unchange\n");
	}
}

static int 
print_index (struct index_state *istate)
{
    printf ("Index timestamp: %d\n", istate->timestamp.sec);

    int i;
    struct cache_entry *ce;
    char id[41];
    printf ("Totally %u entries in index.\n", istate->cache_nr);
    for (i = 0; i < istate->cache_nr; ++i) {
        ce = istate->cache[i];
        rawdata_to_hex (ce->sha1, id, 20);
        printf ("%s\t%s\t%o\t%d\t%d\n", ce->name, id, ce->ce_mode, 
                ce->ce_ctime.sec, ce->ce_mtime.sec);
    }

    return 0;
}
#endif  /* DEBUG_UNPACK_TREES */

int
seaf_repo_checkout_commit (SeafRepo *repo, SeafCommit *commit, gboolean recover_merge,
                           char **error)
{
    SeafRepoManager *mgr = repo->manager;
    char index_path[SEAF_PATH_MAX];
    struct tree_desc trees[2];
    struct unpack_trees_options topts;
    struct index_state istate;
    gboolean initial_checkout;
    GString *err_msgs;
    int ret = 0;

    memset (&istate, 0, sizeof(istate));
    snprintf (index_path, SEAF_PATH_MAX, "%s/%s", mgr->index_dir, repo->id);
    if (read_index_from (&istate, index_path, repo->version) < 0) {
        g_warning ("Failed to load index.\n");
        return -1;
    }
    repo->index_corrupted = FALSE;
    initial_checkout = is_index_unborn(&istate);

    if (!initial_checkout) {
        if (!repo->head) {
            /* TODO: Set error string*/
            g_warning ("Repo corrupt: Index exists but head branch is not set\n");
            return -1;
        }
        SeafCommit *head =
            seaf_commit_manager_get_commit (seaf->commit_mgr,
                                            repo->id, repo->version,
                                            repo->head->commit_id);
        if (!head) {
            seaf_warning ("Failed to get commit %s.\n", repo->head->commit_id);
            discard_index (&istate);
            return -1;
        }
        fill_tree_descriptor (repo->id, repo->version, &trees[0], head->root_id);
        seaf_commit_unref (head);
    } else {
        fill_tree_descriptor (repo->id, repo->version, &trees[0], NULL);
    }
    fill_tree_descriptor (repo->id, repo->version, &trees[1], commit->root_id);

    /* 2-way merge to the new branch */
    memset(&topts, 0, sizeof(topts));
    memcpy (topts.repo_id, repo->id, 36);
    topts.version = repo->version;
    topts.base = repo->worktree;
    topts.head_idx = -1;
    topts.src_index = &istate;
    /* topts.dst_index = &istate; */
    topts.initial_checkout = initial_checkout;
    topts.update = 1;
    topts.merge = 1;
    topts.gently = 0;
    topts.verbose_update = 0;
    /* topts.debug_unpack = 1; */
    topts.fn = twoway_merge;
    if (repo->encrypted) {
        topts.crypt = seafile_crypt_new (repo->enc_version, 
                                         repo->enc_key, 
                                         repo->enc_iv);
    }

    if (unpack_trees (2, trees, &topts) < 0) {
        g_warning ("Failed to merge commit %s with work tree.\n", commit->commit_id);
        ret = -1;
        goto out;
    }

#ifdef WIN32
    if (!initial_checkout && !recover_merge &&
        files_locked_on_windows(&topts.result, repo->worktree)) {
        g_debug ("[checkout] files are locked, quit checkout now.\n");
        ret = -1;
        goto out;
    }
#endif

    int *finished_entries = NULL;
    CheckoutTask *c_task = seaf_repo_manager_get_checkout_task (repo->manager, repo->id);
    if (c_task) {
        finished_entries = &c_task->finished_files;
    }
    if (update_worktree (&topts, recover_merge,
                         initial_checkout ? NULL : commit->commit_id,
                         commit->creator_name,
                         finished_entries) < 0) {
        g_warning ("Failed to update worktree.\n");
        /* Still finish checkout even have I/O errors. */
    }

    discard_index (&istate);
    istate = topts.result;
    if (update_index (&istate, index_path) < 0) {
        g_warning ("Failed to update index.\n");
        ret = -1;
        goto out;
    }

out:
    err_msgs = g_string_new ("");
    get_unpack_trees_error_msgs (&topts, err_msgs, OPR_CHECKOUT);
    *error = g_string_free (err_msgs, FALSE);

    tree_desc_free (&trees[0]);
    tree_desc_free (&trees[1]);

    g_free (topts.crypt);

    discard_index (&istate);

    return ret;
}


/**
 * Checkout the content of "local" branch to <worktree_parent>/repo-name.
 * The worktree will be set to this place too.
 */
int
seaf_repo_checkout (SeafRepo *repo, const char *worktree, char **error)
{
    const char *commit_id;
    SeafBranch *branch;
    SeafCommit *commit;
    GString *err_msgs;

    /* remove original index */
    char index_path[SEAF_PATH_MAX];
    snprintf (index_path, SEAF_PATH_MAX, "%s/%s", repo->manager->index_dir, repo->id);
    seaf_util_unlink (index_path);

    branch = seaf_branch_manager_get_branch (seaf->branch_mgr,
                                             repo->id, "local");
    if (!branch) {
        g_warning ("[repo-mgr] Checkout repo failed: local branch does not exists\n");
        *error = g_strdup ("Repo's local branch does not exists.");
        goto error;
    }
    commit_id = branch->commit_id;
        
    commit = seaf_commit_manager_get_commit (seaf->commit_mgr,
                                             repo->id,
                                             repo->version,
                                             commit_id);
    if (!commit) {
        err_msgs = g_string_new ("");
        g_string_append_printf (err_msgs, "Commit %s does not exist.\n",
                                commit_id);
        g_warning ("%s", err_msgs->str);
        *error = g_string_free (err_msgs, FALSE);
        seaf_branch_unref (branch);
        goto error;
    }

    if (strcmp(repo->id, commit->repo_id) != 0) {
        err_msgs = g_string_new ("");
        g_string_append_printf (err_msgs, "Commit %s is not in Repo %s.\n", 
                                commit_id, repo->id);
        g_warning ("%s", err_msgs->str);
        *error = g_string_free (err_msgs, FALSE);
        seaf_commit_unref (commit);
        if (branch)
            seaf_branch_unref (branch);
        goto error;
    }

    CheckoutTask *task = seaf_repo_manager_get_checkout_task (seaf->repo_mgr,
                                                              repo->id);
    if (!task) {
        seaf_warning ("No checkout task found for repo %.10s.\n", repo->id);
        goto error;
    }
    task->total_files = seaf_fs_manager_count_fs_files (seaf->fs_mgr,
                                                        repo->id, repo->version,
                                                        commit->root_id);

    if (task->total_files < 0) {
        seaf_warning ("Failed to count files for repo %.10s .\n", repo->id);
        goto error;
    }

    if (seaf_repo_checkout_commit (repo, commit, FALSE, error) < 0) {
        seaf_commit_unref (commit);
        if (branch)
            seaf_branch_unref (branch);
        goto error;
    }

    seaf_branch_unref (branch);
    seaf_commit_unref (commit);

    return 0;

error:
    return -1;
}

int
seaf_repo_merge (SeafRepo *repo, const char *branch, char **error,
                 int *merge_status)
{
    SeafBranch *remote_branch;
    int ret = 0;

    if (!check_worktree_common (repo))
        return -1;

    remote_branch = seaf_branch_manager_get_branch (seaf->branch_mgr,
                                                    repo->id,
                                                    branch);
    if (!remote_branch) {
        *error = g_strdup("Invalid remote branch.\n");
        goto error;
    }

    if (g_strcmp0 (remote_branch->repo_id, repo->id) != 0) {
        *error = g_strdup ("Remote branch is not in this repository.\n");
        seaf_branch_unref (remote_branch);
        goto error;
    }

    ret = merge_branches (repo, remote_branch, error, merge_status);
    seaf_branch_unref (remote_branch);

    return ret;

error:
    return -1;
}

int
checkout_file (const char *repo_id,
               int repo_version,
               const char *worktree,
               const char *name,
               const char *file_id,
               gint64 mtime,
               unsigned int mode,
               SeafileCrypt *crypt,
               struct cache_entry *ce,
               TransferTask *task,
               HttpTxTask *http_task,
               gboolean is_http,
               const char *conflict_head_id,
               GHashTable *conflict_hash,
               GHashTable *no_conflict_hash,
               gboolean download_only)
{
    char *path;
    SeafStat st, st2;
    unsigned char sha1[20];
    gboolean path_exists = FALSE;
    gboolean case_conflict = FALSE;
    gboolean force_conflict = FALSE;
    gboolean update_mode_only = FALSE;

#ifndef __linux__
    path = build_case_conflict_free_path (worktree, name,
                                          conflict_hash, no_conflict_hash,
                                          &case_conflict,
                                          FALSE);
#else
    path = build_checkout_path (worktree, name, strlen(name));
#endif

    if (!path)
        return FETCH_CHECKOUT_FAILED;

    hex_to_rawdata (file_id, sha1, 20);

    path_exists = (seaf_stat (path, &st) == 0);

    if (path_exists && S_ISREG(st.st_mode)) {
        if (st.st_mtime == ce->ce_mtime.sec) {
            /* Worktree and index are consistent. */
            if (memcmp (sha1, ce->sha1, 20) == 0) {
                if (mode == ce->ce_mode) {
                    /* Worktree and index are all uptodate, no need to checkout.
                     * This may happen after an interrupted checkout.
                     */
                    seaf_debug ("wt and index are consistent. no need to checkout.\n");
                    goto update_cache;
                } else
                    update_mode_only = TRUE;
            }
            /* otherwise we have to checkout the file. */
        } else {
            if (compare_file_content (path, &st, sha1, crypt, repo_version) == 0) {
                /* This happens after the worktree file was updated,
                 * but the index was not. Just need to update the index.
                 */
                seaf_debug ("update index only.\n");
                goto update_cache;
            } else {
                /* Conflict. The worktree file was updated by the user. */
                seaf_message ("File %s is updated by user. "
                              "Will checkout to conflict file later.\n", path);
                force_conflict = TRUE;
            }
        }
    }

    if (update_mode_only) {
#ifdef WIN32
        g_free (path);
        return FETCH_CHECKOUT_SUCCESS;
#else
        chmod (path, mode & ~S_IFMT);
        ce->ce_mode = mode;
        g_free (path);
        return FETCH_CHECKOUT_SUCCESS;
#endif
    }

    /* Download the blocks of this file. */
    int rc;
    if (!is_http) {
        rc = seaf_transfer_manager_download_file_blocks (seaf->transfer_mgr,
                                                         task, file_id);
        switch (rc) {
        case BLOCK_CLIENT_SUCCESS:
            break;
        case BLOCK_CLIENT_UNKNOWN:
        case BLOCK_CLIENT_FAILED:
        case BLOCK_CLIENT_NET_ERROR:
        case BLOCK_CLIENT_SERVER_ERROR:
            g_free (path);
            return FETCH_CHECKOUT_TRANSFER_ERROR;
        case BLOCK_CLIENT_CANCELED:
            g_free (path);
            return FETCH_CHECKOUT_CANCELED;
        }
    } else {
        rc = http_tx_task_download_file_blocks (http_task, file_id);
        if (http_task->state == HTTP_TASK_STATE_CANCELED) {
            g_free (path);
            return FETCH_CHECKOUT_CANCELED;
        }
        if (rc < 0) {
            g_free (path);
            return FETCH_CHECKOUT_TRANSFER_ERROR;
        }
    }

    if (download_only) {
        g_free (path);
        return FETCH_CHECKOUT_SUCCESS;
    }

    /* The worktree file may have been changed when we're downloading the blocks. */
    if (path_exists && S_ISREG(st.st_mode) && !force_conflict) {
        seaf_stat (path, &st2);
        if (st.st_mtime != st2.st_mtime) {
            seaf_message ("File %s is updated by user. "
                          "Will checkout to conflict file later.\n", path);
            force_conflict = TRUE;
        }
    }

    /* then checkout the file. */
    gboolean conflicted = FALSE;
    if (seaf_fs_manager_checkout_file (seaf->fs_mgr,
                                       repo_id,
                                       repo_version,
                                       file_id,
                                       path,
                                       mode,
                                       mtime,
                                       crypt,
                                       name,
                                       conflict_head_id,
                                       force_conflict,
                                       &conflicted) < 0) {
        seaf_warning ("Failed to checkout file %s.\n", path);
        g_free (path);
        return FETCH_CHECKOUT_FAILED;
    }

    /* If case conflict, this file has been checked out to another path.
     * Remove the current entry, otherwise it won't be removed later
     * since it's timestamp is 0.
     */
    if (case_conflict) {
        ce->ce_flags |= CE_REMOVE;
        g_free (path);
        return FETCH_CHECKOUT_SUCCESS;
    }

    if (conflicted) {
        g_free (path);
        return FETCH_CHECKOUT_SUCCESS;
    }

update_cache:
    /* finally fill cache_entry info */
    /* Only update index if we checked out the file without any error
     * or conflicts. The timestamp of the entry will remain 0 if error
     * or conflicted.
     */
    seaf_stat (path, &st);
    fill_stat_cache_info (ce, &st);

    g_free (path);
    return FETCH_CHECKOUT_SUCCESS;
}

int
checkout_empty_dir (const char *worktree,
                    const char *name,
                    gint64 mtime,
                    struct cache_entry *ce,
                    GHashTable *conflict_hash,
                    GHashTable *no_conflict_hash)
{
    char *path;
    gboolean case_conflict = FALSE;

#ifndef __linux__
    path = build_case_conflict_free_path (worktree, name,
                                          conflict_hash, no_conflict_hash,
                                          &case_conflict,
                                          FALSE);
#else
    path = build_checkout_path (worktree, name, strlen(name));
#endif

    if (!path)
        return FETCH_CHECKOUT_FAILED;

    if (!seaf_util_exists (path) && seaf_util_mkdir (path, 0777) < 0) {
        g_warning ("Failed to create empty dir %s in checkout.\n", path);
        g_free (path);
        return FETCH_CHECKOUT_FAILED;
    }

    if (mtime != 0 && seaf_set_file_time (path, mtime) < 0) {
        g_warning ("Failed to set mtime for %s.\n", path);
    }

    if (case_conflict) {
        ce->ce_flags |= CE_REMOVE;
        g_free (path);
        return FETCH_CHECKOUT_SUCCESS;
    }

    SeafStat st;
    seaf_stat (path, &st);
    fill_stat_cache_info (ce, &st);

    g_free (path);
    return FETCH_CHECKOUT_SUCCESS;
}

static struct cache_entry *
cache_entry_from_diff_entry (DiffEntry *de)
{
    int size, namelen;
    struct cache_entry *ce;

    namelen = strlen(de->name);
    size = cache_entry_size(namelen);
    ce = calloc(1, size);
    memcpy(ce->name, de->name, namelen);
    ce->ce_flags = namelen;

    memcpy (ce->sha1, de->sha1, 20);
    ce->modifier = g_strdup(de->modifier);
    ce->ce_size = de->size;
    ce->ce_mtime.sec = de->mtime;

    if (S_ISREG(de->mode))
        ce->ce_mode = create_ce_mode (de->mode);
    else
        ce->ce_mode = S_IFDIR;

    return ce;
}

static void
cleanup_file_blocks (const char *repo_id, int version, const char *file_id)
{
    Seafile *file;
    int i;

    file = seaf_fs_manager_get_seafile (seaf->fs_mgr,
                                        repo_id, version,
                                        file_id);
    for (i = 0; i < file->n_blocks; ++i)
        seaf_block_manager_remove_block (seaf->block_mgr,
                                         repo_id, version,
                                         file->blk_sha1s[i]);

    seafile_unref (file);
}

static gboolean
expand_dir_added_cb (SeafFSManager *mgr,
                     const char *path,
                     SeafDirent *dent,
                     void *user_data,
                     gboolean *stop)
{
    GList **expanded = user_data;
    DiffEntry *de = NULL;
    unsigned char sha1[20];

    hex_to_rawdata (dent->id, sha1, 20);

    if (S_ISDIR(dent->mode) && strcmp(dent->id, EMPTY_SHA1) == 0)
        de = diff_entry_new (DIFF_TYPE_COMMITS, DIFF_STATUS_DIR_ADDED, sha1, path);
    else if (S_ISREG(dent->mode))
        de = diff_entry_new (DIFF_TYPE_COMMITS, DIFF_STATUS_ADDED, sha1, path);

    if (de) {
        de->mtime = dent->mtime;
        de->mode = dent->mode;
        de->modifier = g_strdup(dent->modifier);
        de->size = dent->size;
        *expanded = g_list_prepend (*expanded, de);
    }

    return TRUE;
}

/*
 * Expand DIR_ADDED results into multiple ADDED results.
 */
static int
expand_diff_results (const char *repo_id, int version,
                     const char *remote_root, const char *local_root,
                     GList **results)
{
    GList *ptr, *next;
    DiffEntry *de;
    char obj_id[41];
    GList *expanded = NULL;

    ptr = *results;
    while (ptr) {
        de = ptr->data;

        next = ptr->next;

        if (de->status == DIFF_STATUS_DIR_ADDED) {
            *results = g_list_delete_link (*results, ptr);

            rawdata_to_hex (de->sha1, obj_id, 20);
            if (seaf_fs_manager_traverse_path (seaf->fs_mgr,
                                               repo_id, version,
                                               remote_root,
                                               de->name,
                                               expand_dir_added_cb,
                                               &expanded) < 0)
                goto error;
        }

        ptr = next;
    }

    expanded = g_list_reverse (expanded);
    *results = g_list_concat (*results, expanded);

    return 0;

error:
    for (ptr = expanded; ptr; ptr = ptr->next)
        diff_entry_free ((DiffEntry *)(ptr->data));
    return -1;
}

static int
do_rename_in_worktree (DiffEntry *de, const char *worktree,
                       GHashTable *conflict_hash, GHashTable *no_conflict_hash)
{
    char *old_path, *new_path;
    gboolean case_conflict;
    int ret = 0;

    old_path = g_build_filename (worktree, de->name, NULL);

    if (seaf_util_exists (old_path)) {
#ifndef __linux__
        new_path = build_case_conflict_free_path (worktree, de->new_name,
                                                  conflict_hash, no_conflict_hash,
                                                  &case_conflict,
                                                  TRUE);
#else
        new_path = build_checkout_path (worktree, de->new_name, strlen(de->new_name));
#endif

        if (seaf_util_rename (old_path, new_path) < 0) {
            seaf_warning ("Failed to rename %s to %s: %s.\n",
                          old_path, new_path, strerror(errno));
            ret = -1;
        }

        g_free (new_path);
    }

    g_free (old_path);
    return ret;
}

#ifdef WIN32

static void
delete_worktree_dir_recursive_win32 (const char *worktree,
                                     const wchar_t *path_w)
{
    WIN32_FIND_DATAW fdata;
    HANDLE handle;
    wchar_t *pattern;
    wchar_t *sub_path_w;
    char *path, *sub_path;
    int path_len_w;
    DWORD error;

    path = g_utf16_to_utf8 (path_w, -1, NULL, NULL, NULL);

    path_len_w = wcslen(path_w);

    pattern = g_new0 (wchar_t, (path_len_w + 3));
    wcscpy (pattern, path_w);
    wcscat (pattern, L"\\*");

    handle = FindFirstFileW (pattern, &fdata);
    if (handle == INVALID_HANDLE_VALUE) {
        seaf_warning ("FindFirstFile failed %s: %lu.\n",
                      path, GetLastError());
        g_free (path);
        g_free (pattern);
        return;
    }

    do {
        if (wcscmp (fdata.cFileName, L".") == 0 ||
            wcscmp (fdata.cFileName, L"..") == 0)
            continue;

        sub_path_w = g_new0 (wchar_t, path_len_w + wcslen(fdata.cFileName) + 2);
        wcscpy (sub_path_w, path_w);
        wcscat (sub_path_w, L"\\");
        wcscat (sub_path_w, fdata.cFileName);

        if (fdata.dwFileAttributes & FILE_ATTRIBUTE_DIRECTORY) {
            delete_worktree_dir_recursive_win32 (worktree, sub_path_w);
        } else {
            if (!DeleteFileW (sub_path_w)) {
                error = GetLastError();

                sub_path = g_utf16_to_utf8 (sub_path_w, -1,
                                            NULL, NULL, NULL);
                seaf_warning ("Failed to delete file %s: %lu.\n",
                              sub_path, error);

                g_free (sub_path);
            }
        }

        g_free (sub_path_w);
    } while (FindNextFileW (handle, &fdata) != 0);

    error = GetLastError();
    if (error != ERROR_NO_MORE_FILES) {
        seaf_warning ("FindNextFile failed %s: %lu.\n",
                      path, error);
    }

    FindClose (handle);

    int n = 0;
    while (!RemoveDirectoryW (path_w)) {
        error = GetLastError();
        seaf_warning ("Failed to remove dir %s: %lu.\n",
                      path, error);
        if (error != ERROR_DIR_NOT_EMPTY)
            break;
        if (++n >= 3)
            break;
        /* Sleep 100ms and retry. */
        g_usleep (100000);
        seaf_warning ("Retry remove dir %s.\n", path);
    }
    g_free (path);
    g_free (pattern);
}

#else

static void
delete_worktree_dir_recursive (const char *path)
{
    GDir *dir;
    const char *dname;
    GError *error = NULL;
    char *sub_path;
    SeafStat st;

    dir = g_dir_open (path, 0, &error);
    if (!dir) {
        seaf_warning ("Failed to open dir %s: %s.\n", path, error->message);
        return;
    }

    while ((dname = g_dir_read_name (dir)) != NULL) {
        sub_path = g_build_filename (path, dname, NULL);

        if (lstat (sub_path, &st) < 0) {
            seaf_warning ("Failed to stat %s.\n", sub_path);
            continue;
        }

        if (S_ISDIR(st.st_mode)) {
            delete_worktree_dir_recursive (sub_path);
        } else {
            /* Delete all other file types. */
            if (seaf_util_unlink (sub_path) < 0) {
                seaf_warning ("Failed to delete file %s: %s.\n",
                              sub_path, strerror(errno));
            }
        }

        g_free (sub_path);
    }

    g_dir_close (dir);

    if (g_rmdir (path) < 0) {
        seaf_warning ("Failed to delete dir %s: %s.\n", path, strerror(errno));
    }
}

#endif  /* WIN32 */

static void
delete_worktree_dir (const char *worktree, const char *path)
{
    char *full_path = g_build_path ("/", worktree, path, NULL);

#ifdef WIN32
    wchar_t *full_path_w = win32_long_path (full_path);
    delete_worktree_dir_recursive_win32 (worktree, full_path_w);
    g_free (full_path_w);
#else
    delete_worktree_dir_recursive(full_path);
#endif

    g_free (full_path);
}

#define UPDATE_CACHE_SIZE_LIMIT 100 * (1 << 20) /* 100MB */

int
seaf_repo_fetch_and_checkout (TransferTask *task,
                              HttpTxTask *http_task,
                              gboolean is_http,
                              const char *remote_head_id)
{
    char *repo_id;
    int repo_version;
    gboolean is_clone;
    char *worktree;
    char *passwd;

    SeafRepo *repo = NULL;
    SeafBranch *master = NULL;
    SeafCommit *remote_head = NULL, *master_head = NULL;
    char index_path[SEAF_PATH_MAX];
    struct index_state istate;
    int ret = FETCH_CHECKOUT_SUCCESS;
    GList *results = NULL;
    SeafileCrypt *crypt = NULL;
    GHashTable *conflict_hash = NULL, *no_conflict_hash = NULL;
    GList *ignore_list = NULL;
    LockedFileSet *fset = NULL;

    if (is_http) {
        repo_id = http_task->repo_id;
        repo_version = http_task->repo_version;
        is_clone = http_task->is_clone;
        worktree = http_task->worktree;
        passwd = http_task->passwd;
    } else {
        repo_id = task->repo_id;
        repo_version = task->repo_version;
        is_clone = task->is_clone;
        worktree = task->worktree;
        passwd = task->passwd;
    }

    memset (&istate, 0, sizeof(istate));
    snprintf (index_path, SEAF_PATH_MAX, "%s/%s",
              seaf->repo_mgr->index_dir, repo_id);
    if (read_index_from (&istate, index_path, repo_version) < 0) {
        g_warning ("Failed to load index.\n");
        return FETCH_CHECKOUT_FAILED;
    }

    if (!is_clone) {
        repo = seaf_repo_manager_get_repo (seaf->repo_mgr, repo_id);
        if (!repo) {
            seaf_warning ("Failed to get repo %.8s.\n", repo_id);
            goto out;
        }

        master = seaf_branch_manager_get_branch (seaf->branch_mgr,
                                                 repo_id, "master");
        if (!master) {
            seaf_warning ("Failed to get master branch for repo %.8s.\n",
                          repo_id);
            ret = FETCH_CHECKOUT_FAILED;
            goto out;
        }

        master_head = seaf_commit_manager_get_commit (seaf->commit_mgr,
                                                      repo_id,
                                                      repo_version,
                                                      master->commit_id);
        if (!master_head) {
            seaf_warning ("Failed to get master head %s of repo %.8s.\n",
                          repo_id, master->commit_id);
            ret = FETCH_CHECKOUT_FAILED;
            goto out;
        }
    }

    if (!is_clone)
        worktree = repo->worktree;

    remote_head = seaf_commit_manager_get_commit (seaf->commit_mgr,
                                                  repo_id,
                                                  repo_version,
                                                  remote_head_id);
    if (!remote_head) {
        seaf_warning ("Failed to get remote head %s of repo %.8s.\n",
                      repo_id, remote_head_id);
        ret = FETCH_CHECKOUT_FAILED;
        goto out;
    }

    if (diff_commit_roots (repo_id, repo_version,
                           master_head ? master_head->root_id : EMPTY_SHA1,
                           remote_head->root_id,
                           &results, TRUE) < 0) {
        seaf_warning ("Failed to diff for repo %.8s.\n", repo_id);
        ret = FETCH_CHECKOUT_FAILED;
        goto out;
    }

    GList *ptr;
    DiffEntry *de;

    /* Expand DIR_ADDED diff entries. */
    if (expand_diff_results (repo_id, repo_version,
                             remote_head->root_id,
                             master_head ? master_head->root_id : EMPTY_SHA1,
                             &results) < 0) {
        ret = FETCH_CHECKOUT_FAILED;
        goto out;
    }

#ifdef WIN32
    for (ptr = results; ptr; ptr = ptr->next) {
        de = ptr->data;
        if (de->status == DIFF_STATUS_DIR_RENAMED ||
            de->status == DIFF_STATUS_DIR_DELETED) {
            if (do_check_dir_locked (de->name, worktree)) {
                seaf_message ("File(s) in dir %s are locked by other program, "
                              "skip rename/delete.\n", de->name);
                ret = FETCH_CHECKOUT_LOCKED;
                goto out;
            }
        } else if (de->status == DIFF_STATUS_RENAMED) {
            if (do_check_file_locked (de->name, worktree)) {
                seaf_message ("File %s is locked by other program, skip rename.\n",
                              de->name);
                ret = FETCH_CHECKOUT_LOCKED;
                goto out;
            }
        }
    }
#endif

    if (remote_head->encrypted) {
        if (!is_clone) {
            crypt = seafile_crypt_new (repo->enc_version,
                                       repo->enc_key,
                                       repo->enc_iv);
        } else {
            unsigned char enc_key[32], enc_iv[16];
            seafile_decrypt_repo_enc_key (remote_head->enc_version,
                                          passwd,
                                          remote_head->random_key,
                                          enc_key, enc_iv);
            crypt = seafile_crypt_new (remote_head->enc_version,
                                       enc_key, enc_iv);
        }
    }

    conflict_hash = g_hash_table_new_full (g_str_hash, g_str_equal,
                                           g_free, g_free);
    no_conflict_hash = g_hash_table_new_full (g_str_hash, g_str_equal,
                                              g_free, NULL);

    ignore_list = seaf_repo_load_ignore_files (worktree);

    struct cache_entry *ce;

    for (ptr = results; ptr; ptr = ptr->next) {
        de = ptr->data;
        if (de->status == DIFF_STATUS_ADDED || de->status == DIFF_STATUS_MODIFIED) {
            if (!is_http)
                ++(task->n_to_download);
            else
                ++(http_task->n_files);
        }
    }

#ifdef WIN32
    fset = seaf_repo_manager_get_locked_file_set (seaf->repo_mgr, repo_id);
#endif

    for (ptr = results; ptr; ptr = ptr->next) {
        de = ptr->data;
        if (de->status == DIFF_STATUS_DELETED) {
            seaf_debug ("Delete file %s.\n", de->name);

            ce = index_name_exists (&istate, de->name, strlen(de->name), 0);
            if (!ce)
                continue;

#ifdef WIN32
            if (!do_check_file_locked (de->name, worktree)) {
                locked_file_set_remove (fset, de->name, FALSE);
                delete_path (worktree, de->name, de->mode, ce->ce_mtime.sec);
            } else {
                locked_file_set_add_update (fset, de->name, LOCKED_OP_DELETE,
                                            ce->ce_mtime.sec, NULL);
            }
#else
            delete_path (worktree, de->name, de->mode, ce->ce_mtime.sec);
#endif

            remove_from_index_with_prefix (&istate, de->name, NULL);
            try_add_empty_parent_dir_entry (worktree, &istate, de->name);
        } else if (de->status == DIFF_STATUS_DIR_DELETED) {
            seaf_debug ("Delete dir %s.\n", de->name);

            /* Nothing to delete. */
            if (!master_head || strcmp(master_head->root_id, EMPTY_SHA1) == 0)
                continue;

            delete_worktree_dir (worktree, de->name);

            /* Remove all index entries under this directory */
            remove_from_index_with_prefix (&istate, de->name, NULL);

            try_add_empty_parent_dir_entry (worktree, &istate, de->name);
        }
    }

    for (ptr = results; ptr; ptr = ptr->next) {
        de = ptr->data;
        if (de->status == DIFF_STATUS_RENAMED ||
            de->status == DIFF_STATUS_DIR_RENAMED) {
            seaf_debug ("Rename %s to %s.\n", de->name, de->new_name);

            do_rename_in_worktree (de, worktree, conflict_hash, no_conflict_hash);

            rename_index_entries (&istate, de->name, de->new_name, NULL);

            /* Moving files out of a dir may make it empty. */
            try_add_empty_parent_dir_entry (worktree, &istate, de->name);
        }
    }

    if (istate.cache_changed)
        update_index (&istate, index_path);

    gint64 checkout_size = 0;
    int rc;
    for (ptr = results; ptr; ptr = ptr->next) {
        de = ptr->data;

        if (de->status == DIFF_STATUS_ADDED ||
            de->status == DIFF_STATUS_MODIFIED) {
            seaf_debug ("Checkout file %s.\n", de->name);

            gboolean add_ce = FALSE;
            gboolean is_locked = FALSE;
            char file_id[41];

            rawdata_to_hex (de->sha1, file_id, 20);

            ce = index_name_exists (&istate, de->name, strlen(de->name), 0);
            if (!ce) {
                ce = cache_entry_from_diff_entry (de);
                add_ce = TRUE;
            }

            if (!should_ignore_on_checkout (de->name)) {
#ifdef WIN32
                is_locked = do_check_file_locked (de->name, worktree);
#endif

                rc = checkout_file (repo_id,
                                    repo_version,
                                    worktree,
                                    de->name,
                                    file_id,
                                    de->mtime,
                                    de->mode,
                                    crypt,
                                    ce,
                                    task,
                                    http_task,
                                    is_http,
                                    remote_head_id,
                                    conflict_hash,
                                    no_conflict_hash,
                                    is_locked);

                /* Even if the file failed to check out, still need to update index.
                 * But we have to stop after transfer errors.
                 */
                if (rc == FETCH_CHECKOUT_CANCELED) {
                    seaf_debug ("Transfer canceled.\n");
                    ret = FETCH_CHECKOUT_CANCELED;
                    if (add_ce)
                        cache_entry_free (ce);
                    goto out;
                } else if (rc == FETCH_CHECKOUT_TRANSFER_ERROR) {
                    seaf_warning ("Transfer failed.\n");
                    ret = FETCH_CHECKOUT_TRANSFER_ERROR;
                    if (add_ce)
                        cache_entry_free (ce);
                    goto out;
                }

                if (!is_locked) {
                    cleanup_file_blocks (repo_id, repo_version, file_id);
                } else {
#ifdef WIN32
                    locked_file_set_add_update (fset, de->name, LOCKED_OP_UPDATE,
                                                ce->ce_mtime.sec, file_id);
#endif
                }
            }

            if (!is_http)
                ++(task->n_downloaded);
            else
                ++(http_task->done_files);

            if (add_ce) {
                if (!(ce->ce_flags & CE_REMOVE)) {
                    add_index_entry (&istate, ce,
                                     (ADD_CACHE_OK_TO_ADD|ADD_CACHE_OK_TO_REPLACE));
                }
            } else {
                ce->ce_mtime.sec = de->mtime;
                ce->ce_size = de->size;
                memcpy (ce->sha1, de->sha1, 20);
                if (ce->modifier) g_free (ce->modifier);
                ce->modifier = g_strdup(de->modifier);
                ce->ce_mode = create_ce_mode (de->mode);
            }

            /* Save index file to disk after checking out some size of files.
             * This way we don't need to re-compare too many files if this
             * checkout is interrupted.
             */
            checkout_size += ce->ce_size;
            if (checkout_size >= UPDATE_CACHE_SIZE_LIMIT) {
                seaf_debug ("Save index file.\n");
                update_index (&istate, index_path);
                checkout_size = 0;
            }
        } else if (de->status == DIFF_STATUS_DIR_ADDED) {
            seaf_debug ("Checkout empty dir %s.\n", de->name);

            gboolean add_ce = FALSE;

            ce = index_name_exists (&istate, de->name, strlen(de->name), 0);
            if (!ce) {
                ce = cache_entry_from_diff_entry (de);
                add_ce = TRUE;
            }

            checkout_empty_dir (worktree,
                                de->name,
                                de->mtime,
                                ce,
                                conflict_hash,
                                no_conflict_hash);

            if (add_ce) {
                if (!(ce->ce_flags & CE_REMOVE)) {
                    add_index_entry (&istate, ce,
                                     (ADD_CACHE_OK_TO_ADD|ADD_CACHE_OK_TO_REPLACE));
                }
            } else
                ce->ce_mtime.sec = de->mtime;
        }
    }

    update_index (&istate, index_path);

out:
    discard_index (&istate);

    seaf_branch_unref (master);
    seaf_commit_unref (master_head);
    seaf_commit_unref (remote_head);

    for (ptr = results; ptr; ptr = ptr->next)
        diff_entry_free ((DiffEntry *)ptr->data);

    g_free (crypt);
    if (conflict_hash)
        g_hash_table_destroy (conflict_hash);
    if (no_conflict_hash)
        g_hash_table_destroy (no_conflict_hash);

    if (ignore_list)
        seaf_repo_free_ignore_files (ignore_list);

#ifdef WIN32
    locked_file_set_free (fset);
#endif

    return ret;
}

int
seaf_repo_manager_set_repo_worktree (SeafRepoManager *mgr,
                                     SeafRepo *repo,
                                     const char *worktree)
{
    if (g_access(worktree, F_OK) != 0)
        return -1;

    if (repo->worktree)
        g_free (repo->worktree);
    repo->worktree = g_strdup(worktree);

    if (seaf_repo_manager_set_repo_property (mgr, repo->id,
                                             "worktree",
                                             repo->worktree) < 0)
        return -1;

    repo->worktree_invalid = FALSE;

    return 0;
}

void
seaf_repo_manager_invalidate_repo_worktree (SeafRepoManager *mgr,
                                            SeafRepo *repo)
{
    if (repo->worktree_invalid)
        return;

    repo->worktree_invalid = TRUE;

    if (repo->auto_sync) {
        if (seaf_wt_monitor_unwatch_repo (seaf->wt_monitor, repo->id) < 0) {
            g_warning ("failed to unwatch repo %s.\n", repo->id);
        }
    }
}

void
seaf_repo_manager_validate_repo_worktree (SeafRepoManager *mgr,
                                          SeafRepo *repo)
{
    if (!repo->worktree_invalid)
        return;

    repo->worktree_invalid = FALSE;

    if (repo->auto_sync) {
        if (seaf_wt_monitor_watch_repo (seaf->wt_monitor, repo->id, repo->worktree) < 0) {
            g_warning ("failed to watch repo %s.\n", repo->id);
        }
    }
}

static int 
compare_repo (const SeafRepo *srepo, const SeafRepo *trepo)
{
    return g_strcmp0 (srepo->id, trepo->id);
}

SeafRepoManager*
seaf_repo_manager_new (SeafileSession *seaf)
{
    SeafRepoManager *mgr = g_new0 (SeafRepoManager, 1);

    mgr->priv = g_new0 (SeafRepoManagerPriv, 1);
    mgr->seaf = seaf;
    mgr->index_dir = g_build_path (PATH_SEPERATOR, seaf->seaf_dir, INDEX_DIR, NULL);

    pthread_mutex_init (&mgr->priv->db_lock, NULL);

    mgr->priv->checkout_tasks_hash = g_hash_table_new_full
        (g_str_hash, g_str_equal, g_free, g_free);

    ignore_patterns = g_new0 (GPatternSpec*, G_N_ELEMENTS(ignore_table));
    int i;
    for (i = 0; ignore_table[i] != NULL; i++) {
        ignore_patterns[i] = g_pattern_spec_new (ignore_table[i]);
    }

    office_temp_ignore_patterns[0] = g_pattern_spec_new("~$*");
    /* for files like ~WRL0001.tmp */
    office_temp_ignore_patterns[1] = g_pattern_spec_new("~*.tmp");
    office_temp_ignore_patterns[2] = g_pattern_spec_new(".~lock*#");
    office_temp_ignore_patterns[3] = NULL;

    mgr->priv->repo_hash = g_hash_table_new_full (g_str_hash, g_str_equal, g_free, NULL);

    pthread_rwlock_init (&mgr->priv->lock, NULL);

    return mgr;
}

int
seaf_repo_manager_init (SeafRepoManager *mgr)
{
    if (checkdir_with_mkdir (mgr->index_dir) < 0) {
        g_warning ("Index dir %s does not exist and is unable to create\n",
                   mgr->index_dir);
        return -1;
    }

    /* Load all the repos into memory on the client side. */
    load_repos (mgr, mgr->seaf->seaf_dir);

    return 0;
}

static void
watch_repos (SeafRepoManager *mgr)
{
    GHashTableIter iter;
    SeafRepo *repo;
    gpointer key, value;

    g_hash_table_iter_init (&iter, mgr->priv->repo_hash);
    while (g_hash_table_iter_next (&iter, &key, &value)) {
        repo = value;
        if (repo->auto_sync && !repo->worktree_invalid) {
            if (seaf_wt_monitor_watch_repo (seaf->wt_monitor, repo->id, repo->worktree) < 0) {
                g_warning ("failed to watch repo %s.\n", repo->id);
                /* If we fail to add watch at the beginning, sync manager
                 * will periodically check repo status and retry.
                 */
            }
        }
    }
}

int
seaf_repo_manager_start (SeafRepoManager *mgr)
{
    watch_repos (mgr);

    return 0;
}

SeafRepo*
seaf_repo_manager_create_new_repo (SeafRepoManager *mgr,
                                   const char *name,
                                   const char *desc)
{
    SeafRepo *repo;
    char *repo_id;
    
    repo_id = gen_uuid ();
    repo = seaf_repo_new (repo_id, name, desc);
    if (!repo) {
        g_free (repo_id);
        return NULL;
    }
    g_free (repo_id);

    /* we directly create dir because it shouldn't exist */
    /* if (seaf_repo_mkdir (repo, base) < 0) { */
    /*     seaf_repo_free (repo); */
    /*     goto out; */
    /* } */

    seaf_repo_manager_add_repo (mgr, repo);
    return repo;
}

int
seaf_repo_manager_add_repo (SeafRepoManager *manager,
                            SeafRepo *repo)
{
    char sql[256];
    sqlite3 *db = manager->priv->db;

    pthread_mutex_lock (&manager->priv->db_lock);

    snprintf (sql, sizeof(sql), "REPLACE INTO Repo VALUES ('%s');", repo->id);
    sqlite_query_exec (db, sql);

    pthread_mutex_unlock (&manager->priv->db_lock);

    /* There may be a "deletion record" for this repo when it was deleted
     * last time.
     */
    seaf_repo_manager_remove_garbage_repo (manager, repo->id);

    repo->manager = manager;

    if (pthread_rwlock_wrlock (&manager->priv->lock) < 0) {
        g_warning ("[repo mgr] failed to lock repo cache.\n");
        return -1;
    }

    g_hash_table_insert (manager->priv->repo_hash, g_strdup(repo->id), repo);

    pthread_rwlock_unlock (&manager->priv->lock);

    return 0;
}

int
seaf_repo_manager_mark_repo_deleted (SeafRepoManager *mgr, SeafRepo *repo)
{
    char sql[256];

    pthread_mutex_lock (&mgr->priv->db_lock);

    snprintf (sql, sizeof(sql), "INSERT INTO DeletedRepo VALUES ('%s')",
              repo->id);
    if (sqlite_query_exec (mgr->priv->db, sql) < 0) {
        pthread_mutex_unlock (&mgr->priv->db_lock);
        return -1;
    }

    pthread_mutex_unlock (&mgr->priv->db_lock);

    repo->delete_pending = TRUE;

    return 0;
}

static gboolean
get_garbage_repo_id (sqlite3_stmt *stmt, void *vid_list)
{
    GList **ret = vid_list;
    char *repo_id;

    repo_id = g_strdup((const char *)sqlite3_column_text (stmt, 0));
    *ret = g_list_prepend (*ret, repo_id);

    return TRUE;
}

GList *
seaf_repo_manager_list_garbage_repos (SeafRepoManager *mgr)
{
    GList *repo_ids = NULL;

    pthread_mutex_lock (&mgr->priv->db_lock);

    sqlite_foreach_selected_row (mgr->priv->db,
                                 "SELECT repo_id FROM GarbageRepos",
                                 get_garbage_repo_id, &repo_ids);
    pthread_mutex_unlock (&mgr->priv->db_lock);

    return repo_ids;
}

void
seaf_repo_manager_remove_garbage_repo (SeafRepoManager *mgr, const char *repo_id)
{
    char sql[256];

    pthread_mutex_lock (&mgr->priv->db_lock);

    snprintf (sql, sizeof(sql), "DELETE FROM GarbageRepos WHERE repo_id='%s'",
              repo_id);
    sqlite_query_exec (mgr->priv->db, sql);

    pthread_mutex_unlock (&mgr->priv->db_lock);
}

void
seaf_repo_manager_remove_repo_ondisk (SeafRepoManager *mgr,
                                      const char *repo_id,
                                      gboolean add_deleted_record)
{
    char sql[256];

    /* We don't need to care about I/O errors here, since we can
     * GC any unreferenced repo data later.
     */

    if (add_deleted_record) {
        snprintf (sql, sizeof(sql), "REPLACE INTO GarbageRepos VALUES ('%s')",
                  repo_id);
        if (sqlite_query_exec (mgr->priv->db, sql) < 0)
            goto out;
    }

    /* Once the item in Repo table is deleted, the repo is gone.
     * This is the "commit point".
     */
    pthread_mutex_lock (&mgr->priv->db_lock);

    snprintf (sql, sizeof(sql), "DELETE FROM Repo WHERE repo_id = '%s'", repo_id);
    if (sqlite_query_exec (mgr->priv->db, sql) < 0)
        goto out;

    snprintf (sql, sizeof(sql), 
              "DELETE FROM DeletedRepo WHERE repo_id = '%s'", repo_id);
    sqlite_query_exec (mgr->priv->db, sql);

    pthread_mutex_unlock (&mgr->priv->db_lock);

    /* remove index */
    char path[SEAF_PATH_MAX];
    snprintf (path, SEAF_PATH_MAX, "%s/%s", mgr->index_dir, repo_id);
    seaf_util_unlink (path);

    /* remove branch */
    GList *p;
    GList *branch_list = 
        seaf_branch_manager_get_branch_list (seaf->branch_mgr, repo_id);
    for (p = branch_list; p; p = p->next) {
        SeafBranch *b = (SeafBranch *)p->data;
        seaf_repo_manager_branch_repo_unmap (mgr, b);
        seaf_branch_manager_del_branch (seaf->branch_mgr, repo_id, b->name);
    }
    seaf_branch_list_free (branch_list);

    /* delete repo property firstly */
    seaf_repo_manager_del_repo_property (mgr, repo_id);

    pthread_mutex_lock (&mgr->priv->db_lock);

    snprintf (sql, sizeof(sql), "DELETE FROM RepoPasswd WHERE repo_id = '%s'", 
              repo_id);
    sqlite_query_exec (mgr->priv->db, sql);
    snprintf (sql, sizeof(sql), "DELETE FROM RepoKeys WHERE repo_id = '%s'", 
              repo_id);
    sqlite_query_exec (mgr->priv->db, sql);

    snprintf (sql, sizeof(sql), "DELETE FROM MergeInfo WHERE repo_id = '%s'", 
              repo_id);
    sqlite_query_exec (mgr->priv->db, sql);

#ifdef WIN32
    snprintf (sql, sizeof(sql), "DELETE FROM LockedFiles WHERE repo_id = '%s'",
              repo_id);
    sqlite_query_exec (mgr->priv->db, sql);
#endif

    snprintf (sql, sizeof(sql), "DELETE FROM FolderUserPerms WHERE repo_id = '%s'", 
              repo_id);
    sqlite_query_exec (mgr->priv->db, sql);

    snprintf (sql, sizeof(sql), "DELETE FROM FolderGroupPerms WHERE repo_id = '%s'", 
              repo_id);
    sqlite_query_exec (mgr->priv->db, sql);

    snprintf (sql, sizeof(sql), "DELETE FROM FolderPermTimestamp WHERE repo_id = '%s'", 
              repo_id);
    sqlite_query_exec (mgr->priv->db, sql);

out:
    pthread_mutex_unlock (&mgr->priv->db_lock);
}

int
seaf_repo_manager_del_repo (SeafRepoManager *mgr,
                            SeafRepo *repo)
{
    seaf_repo_manager_remove_repo_ondisk (mgr, repo->id,
                                          (repo->version > 0) ? TRUE : FALSE);

    if (pthread_rwlock_wrlock (&mgr->priv->lock) < 0) {
        g_warning ("[repo mgr] failed to lock repo cache.\n");
        return -1;
    }

    g_hash_table_remove (mgr->priv->repo_hash, repo->id);

    pthread_rwlock_unlock (&mgr->priv->lock);

    seaf_repo_free (repo);

    return 0;
}

/*
  Return the internal Repo in hashtable. The caller should not free the returned Repo.
 */
SeafRepo*
seaf_repo_manager_get_repo (SeafRepoManager *manager, const gchar *id)
{
    SeafRepo *res;

    if (pthread_rwlock_rdlock (&manager->priv->lock) < 0) {
        g_warning ("[repo mgr] failed to lock repo cache.\n");
        return NULL;
    }

    res = g_hash_table_lookup (manager->priv->repo_hash, id);

    pthread_rwlock_unlock (&manager->priv->lock);

    if (res && !res->delete_pending)
        return res;

    return NULL;
}

gboolean
seaf_repo_manager_repo_exists (SeafRepoManager *manager, const gchar *id)
{
    SeafRepo *res;

    if (pthread_rwlock_rdlock (&manager->priv->lock) < 0) {
        g_warning ("[repo mgr] failed to lock repo cache.\n");
        return FALSE;
    }

    res = g_hash_table_lookup (manager->priv->repo_hash, id);

    pthread_rwlock_unlock (&manager->priv->lock);

    if (res && !res->delete_pending)
        return TRUE;
    
    return FALSE;
}

static gboolean
get_token (sqlite3_stmt *stmt, void *data)
{
    char **token = data;

    *token = g_strdup((char *)sqlite3_column_text (stmt, 0));
    /* There should be only one result. */
    return FALSE;
}

char *
seaf_repo_manager_get_repo_lantoken (SeafRepoManager *manager,
                                     const char *repo_id)
{
    char sql[256];
    char *ret = NULL;

    pthread_mutex_lock (&manager->priv->db_lock);

    snprintf (sql, sizeof(sql),
              "SELECT token FROM RepoLanToken WHERE repo_id='%s'",
              repo_id);
    if (sqlite_foreach_selected_row (manager->priv->db, sql,
                                     get_token, &ret) < 0) {
        g_warning ("DB error when get token for repo %s.\n", repo_id);
        pthread_mutex_unlock (&manager->priv->db_lock);
        return NULL;
    }

    pthread_mutex_unlock (&manager->priv->db_lock);

    return ret;
}

int
seaf_repo_manager_set_repo_lantoken (SeafRepoManager *manager,
                                     const char *repo_id,
                                     const char *token)
{
    char sql[256];
    sqlite3 *db = manager->priv->db;

    pthread_mutex_lock (&manager->priv->db_lock);

    snprintf (sql, sizeof(sql), "REPLACE INTO RepoLanToken VALUES ('%s', '%s');",
              repo_id, token);
    if (sqlite_query_exec (db, sql) < 0) {
        pthread_mutex_unlock (&manager->priv->db_lock);
        return -1;
    }

    pthread_mutex_unlock (&manager->priv->db_lock);

    return 0;
}

int
seaf_repo_manager_verify_repo_lantoken (SeafRepoManager *manager,
                                        const char *repo_id,
                                        const char *token)
{
    int ret = 0;
    if (!token)
        return 0;

    char *my_token = seaf_repo_manager_get_repo_lantoken (manager, repo_id);

    if (!my_token) {
        if (memcmp (DEFAULT_REPO_TOKEN, token, strlen(token)) == 0)
            ret = 1;
    } else {
        if (memcmp (my_token, token, strlen(token)) == 0)
            ret = 1;
        g_free (my_token);
    }

    return ret;
}

char *
seaf_repo_manager_generate_tmp_token (SeafRepoManager *manager,
                                      const char *repo_id,
                                      const char *peer_id)
{
    char sql[256];
    sqlite3 *db = manager->priv->db;

    int now = time(NULL);
    char *token = gen_uuid();
    pthread_mutex_lock (&manager->priv->db_lock);

    snprintf (sql, sizeof(sql),
              "REPLACE INTO RepoTmpToken VALUES ('%s', '%s', '%s', %d);",
              repo_id, peer_id, token, now);
    if (sqlite_query_exec (db, sql) < 0) {
        pthread_mutex_unlock (&manager->priv->db_lock);
        g_free (token);
        return NULL;
    }

    pthread_mutex_unlock (&manager->priv->db_lock);
    return token;
}

int
seaf_repo_manager_verify_tmp_token (SeafRepoManager *manager,
                                    const char *repo_id,
                                    const char *peer_id,
                                    const char *token)
{
    int ret;
    char sql[512];
    if (!repo_id || !peer_id || !token)
        return 0;

    pthread_mutex_lock (&manager->priv->db_lock);
    snprintf (sql, 512, "SELECT timestamp FROM RepoTmpToken "
              "WHERE repo_id='%s' AND peer_id='%s' AND token='%s'",
              repo_id, peer_id, token);
    ret = sqlite_check_for_existence (manager->priv->db, sql);
    if (ret) {
        snprintf (sql, 512, "DELETE FROM RepoTmpToken WHERE "
                  "repo_id='%s' AND peer_id='%s'",
                  repo_id, peer_id);
        sqlite_query_exec (manager->priv->db, sql);
    }
    pthread_mutex_unlock (&manager->priv->db_lock);

    return ret;
}

static int
save_branch_repo_map (SeafRepoManager *manager, SeafBranch *branch)
{
    char *sql;
    sqlite3 *db = manager->priv->db;

    pthread_mutex_lock (&manager->priv->db_lock);

    sql = sqlite3_mprintf ("REPLACE INTO RepoBranch VALUES (%Q, %Q)",
                           branch->repo_id, branch->name);
    sqlite_query_exec (db, sql);
    sqlite3_free (sql);

    pthread_mutex_unlock (&manager->priv->db_lock);

    return 0;
}

int
seaf_repo_manager_branch_repo_unmap (SeafRepoManager *manager, SeafBranch *branch)
{
    char *sql;
    sqlite3 *db = manager->priv->db;

    pthread_mutex_lock (&manager->priv->db_lock);

    sql = sqlite3_mprintf ("DELETE FROM RepoBranch WHERE branch_name = %Q"
                           " AND repo_id = %Q",
                           branch->name, branch->repo_id);
    if (sqlite_query_exec (db, sql) < 0) {
        g_warning ("Unmap branch repo failed\n");
        pthread_mutex_unlock (&manager->priv->db_lock);
        sqlite3_free (sql);
        return -1;
    }

    sqlite3_free (sql);
    pthread_mutex_unlock (&manager->priv->db_lock);

    return 0;
}

static void
load_repo_commit (SeafRepoManager *manager,
                  SeafRepo *repo,
                  SeafBranch *branch)
{
    SeafCommit *commit;

    commit = seaf_commit_manager_get_commit_compatible (manager->seaf->commit_mgr,
                                                        repo->id,
                                                        branch->commit_id);
    if (!commit) {
        g_warning ("Commit %s is missing\n", branch->commit_id);
        repo->is_corrupted = TRUE;
        return;
    }

    set_head_common (repo, branch);
    seaf_repo_from_commit (repo, commit);

    seaf_commit_unref (commit);
}

static gboolean
load_keys_cb (sqlite3_stmt *stmt, void *vrepo)
{
    SeafRepo *repo = vrepo;
    const char *key, *iv;

    key = (const char *)sqlite3_column_text(stmt, 0);
    iv = (const char *)sqlite3_column_text(stmt, 1);

    if (repo->enc_version == 1) {
        hex_to_rawdata (key, repo->enc_key, 16);
        hex_to_rawdata (iv, repo->enc_iv, 16);
    } else if (repo->enc_version == 2) {
        hex_to_rawdata (key, repo->enc_key, 32);
        hex_to_rawdata (iv, repo->enc_iv, 16);
    }

    return FALSE;
}

static int
load_repo_passwd (SeafRepoManager *manager, SeafRepo *repo)
{
    sqlite3 *db = manager->priv->db;
    char sql[256];
    int n;

    pthread_mutex_lock (&manager->priv->db_lock);

    snprintf (sql, sizeof(sql), 
              "SELECT key, iv FROM RepoKeys WHERE repo_id='%s'",
              repo->id);
    n = sqlite_foreach_selected_row (db, sql, load_keys_cb, repo);
    if (n < 0)
        return -1;

    pthread_mutex_unlock (&manager->priv->db_lock);

    return 0;
    
}

static gboolean
load_property_cb (sqlite3_stmt *stmt, void *pvalue)
{
    char **value = pvalue;

    char *v = (char *) sqlite3_column_text (stmt, 0);
    *value = g_strdup (v);

    /* Only one result. */
    return FALSE;
}

static char *
load_repo_property (SeafRepoManager *manager,
                    const char *repo_id,
                    const char *key)
{
    sqlite3 *db = manager->priv->db;
    char sql[256];
    char *value = NULL;

    pthread_mutex_lock (&manager->priv->db_lock);

    snprintf(sql, 256, "SELECT value FROM RepoProperty WHERE "
             "repo_id='%s' and key='%s'", repo_id, key);
    if (sqlite_foreach_selected_row (db, sql, load_property_cb, &value) < 0) {
        g_warning ("Error read property %s for repo %s.\n", key, repo_id);
        pthread_mutex_unlock (&manager->priv->db_lock);
        return NULL;
    }

    pthread_mutex_unlock (&manager->priv->db_lock);

    return value;
}

static gboolean
load_branch_cb (sqlite3_stmt *stmt, void *vrepo)
{
    SeafRepo *repo = vrepo;
    SeafRepoManager *manager = repo->manager;

    char *branch_name = (char *) sqlite3_column_text (stmt, 0);
    SeafBranch *branch =
        seaf_branch_manager_get_branch (manager->seaf->branch_mgr,
                                        repo->id, branch_name);
    if (branch == NULL) {
        g_warning ("Broken branch name for repo %s\n", repo->id); 
        repo->is_corrupted = TRUE;
        return FALSE;
    }
    load_repo_commit (manager, repo, branch);
    seaf_branch_unref (branch);

    /* Only one result. */
    return FALSE;
}

static SeafRepo *
load_repo (SeafRepoManager *manager, const char *repo_id)
{
    char sql[256];

    SeafRepo *repo = seaf_repo_new(repo_id, NULL, NULL);
    if (!repo) {
        g_warning ("[repo mgr] failed to alloc repo.\n");
        return NULL;
    }

    repo->manager = manager;

    snprintf(sql, 256, "SELECT branch_name FROM RepoBranch WHERE repo_id='%s'",
             repo->id);
    if (sqlite_foreach_selected_row (manager->priv->db, sql, 
                                     load_branch_cb, repo) < 0) {
        g_warning ("Error read branch for repo %s.\n", repo->id);
        seaf_repo_free (repo);
        return NULL;
    }

    /* If repo head is set but failed to load branch or commit. */
    if (repo->is_corrupted) {
        seaf_repo_free (repo);
        /* remove_repo_ondisk (manager, repo_id); */
        return NULL;
    }

    /* Repo head may be not set if it's just cloned but not checked out yet. */
    if (repo->head == NULL) {
        /* the repo do not have a head branch, try to load 'master' branch */
        SeafBranch *branch =
            seaf_branch_manager_get_branch (manager->seaf->branch_mgr,
                                            repo->id, "master");
        if (branch != NULL) {
             SeafCommit *commit;

             commit =
                 seaf_commit_manager_get_commit_compatible (manager->seaf->commit_mgr,
                                                            repo->id,
                                                            branch->commit_id);
             if (commit) {
                 seaf_repo_from_commit (repo, commit);
                 seaf_commit_unref (commit);
             } else {
                 g_warning ("[repo-mgr] Can not find commit %s\n",
                            branch->commit_id);
                 repo->is_corrupted = TRUE;
             }

             seaf_branch_unref (branch);
        } else {
            g_warning ("[repo-mgr] Failed to get branch master");
            repo->is_corrupted = TRUE;
        }
    }

    if (repo->is_corrupted) {
        seaf_repo_free (repo);
        /* remove_repo_ondisk (manager, repo_id); */
        return NULL;
    }

    load_repo_passwd (manager, repo);

    char *value;

    value = load_repo_property (manager, repo->id, REPO_AUTO_SYNC);
    if (g_strcmp0(value, "false") == 0) {
        repo->auto_sync = 0;
    }
    g_free (value);

    repo->worktree = load_repo_property (manager, repo->id, "worktree");
    if (repo->worktree)
        repo->worktree_invalid = FALSE;

    repo->relay_id = load_repo_property (manager, repo->id, REPO_RELAY_ID);
    if (repo->relay_id && strlen(repo->relay_id) != 40) {
        g_free (repo->relay_id);
        repo->relay_id = NULL;
    }

    value = load_repo_property (manager, repo->id, REPO_NET_BROWSABLE);
    if (g_strcmp0(value, "true") == 0) {
        repo->net_browsable = 1;
    }
    g_free (value);

    repo->email = load_repo_property (manager, repo->id, REPO_PROP_EMAIL);
    repo->token = load_repo_property (manager, repo->id, REPO_PROP_TOKEN);

    /* May be NULL if this property is not set in db. */
    repo->server_url = load_repo_property (manager, repo->id, REPO_PROP_SERVER_URL);

    if (repo->head != NULL && seaf_repo_check_worktree (repo) < 0) {
        if (seafile_session_config_get_allow_invalid_worktree(seaf)) {
            seaf_warning ("Worktree for repo \"%s\" is invalid, but still keep it.\n",
                          repo->name);
            repo->worktree_invalid = TRUE;
        } else {
            seaf_message ("Worktree for repo \"%s\" is invalid, delete it.\n",
                          repo->name);
            seaf_repo_manager_del_repo (manager, repo);
            return NULL;
        }
    }

    /* load readonly property */
    value = load_repo_property (manager, repo->id, REPO_PROP_IS_READONLY);
    if (g_strcmp0(value, "true") == 0)
        repo->is_readonly = TRUE;
    else
        repo->is_readonly = FALSE;

    g_hash_table_insert (manager->priv->repo_hash, g_strdup(repo->id), repo);

    return repo;
}

static sqlite3*
open_db (SeafRepoManager *manager, const char *seaf_dir)
{
    sqlite3 *db;
    char *db_path;

    db_path = g_build_filename (seaf_dir, "repo.db", NULL);
    if (sqlite_open_db (db_path, &db) < 0)
        return NULL;
    g_free (db_path);
    manager->priv->db = db;

    char *sql = "CREATE TABLE IF NOT EXISTS Repo (repo_id TEXT PRIMARY KEY);";
    sqlite_query_exec (db, sql);

    sql = "CREATE TABLE IF NOT EXISTS DeletedRepo (repo_id TEXT PRIMARY KEY);";
    sqlite_query_exec (db, sql);

    sql = "CREATE TABLE IF NOT EXISTS RepoBranch ("
        "repo_id TEXT PRIMARY KEY, branch_name TEXT);";
    sqlite_query_exec (db, sql);

    sql = "CREATE TABLE IF NOT EXISTS RepoLanToken ("
        "repo_id TEXT PRIMARY KEY, token TEXT);";
    sqlite_query_exec (db, sql);

    sql = "CREATE TABLE IF NOT EXISTS RepoTmpToken ("
        "repo_id TEXT, peer_id TEXT, token TEXT, timestamp INTEGER, "
        "PRIMARY KEY (repo_id, peer_id));";
    sqlite_query_exec (db, sql);

    sql = "CREATE TABLE IF NOT EXISTS RepoPasswd "
        "(repo_id TEXT PRIMARY KEY, passwd TEXT NOT NULL);";
    sqlite_query_exec (db, sql);

    sql = "CREATE TABLE IF NOT EXISTS RepoKeys "
        "(repo_id TEXT PRIMARY KEY, key TEXT NOT NULL, iv TEXT NOT NULL);";
    sqlite_query_exec (db, sql);
    
    sql = "CREATE TABLE IF NOT EXISTS RepoProperty ("
        "repo_id TEXT, key TEXT, value TEXT);";
    sqlite_query_exec (db, sql);

    sql = "CREATE INDEX IF NOT EXISTS RepoIndex ON RepoProperty (repo_id);";
    sqlite_query_exec (db, sql);

    sql = "CREATE TABLE IF NOT EXISTS MergeInfo ("
        "repo_id TEXT PRIMARY KEY, in_merge INTEGER, branch TEXT);";
    sqlite_query_exec (db, sql);

    sql = "CREATE TABLE IF NOT EXISTS CommonAncestor ("
        "repo_id TEXT PRIMARY KEY, ca_id TEXT, head_id TEXT);";
    sqlite_query_exec (db, sql);

    /* Version 1 repos will be added to this table after deletion.
     * GC will scan this table and remove the objects and blocks for the repos.
     */
    sql = "CREATE TABLE IF NOT EXISTS GarbageRepos (repo_id TEXT PRIMARY KEY);";
    sqlite_query_exec (db, sql);

#ifdef WIN32
    sql = "CREATE TABLE IF NOT EXISTS LockedFiles (repo_id TEXT, path TEXT, "
        "operation TEXT, old_mtime INTEGER, file_id TEXT, new_path TEXT, "
        "PRIMARY KEY (repo_id, path));";
    sqlite_query_exec (db, sql);
#endif

    sql = "CREATE TABLE IF NOT EXISTS FolderUserPerms ("
        "repo_id TEXT, path TEXT, permission TEXT);";
    sqlite_query_exec (db, sql);

    sql = "CREATE INDEX IF NOT EXISTS folder_user_perms_repo_id_idx "
        "ON FolderUserPerms (repo_id);";
    sqlite_query_exec (db, sql);

    sql = "CREATE TABLE IF NOT EXISTS FolderGroupPerms ("
        "repo_id TEXT, path TEXT, permission TEXT);";
    sqlite_query_exec (db, sql);

    sql = "CREATE INDEX IF NOT EXISTS folder_group_perms_repo_id_idx "
        "ON FolderGroupPerms (repo_id);";
    sqlite_query_exec (db, sql);

    sql = "CREATE TABLE IF NOT EXISTS FolderPermTimestamp ("
        "repo_id TEXT, timestamp INTEGER, PRIMARY KEY (repo_id));";
    sqlite_query_exec (db, sql);

    return db;
}

static gboolean
load_repo_cb (sqlite3_stmt *stmt, void *vmanager)
{
    SeafRepoManager *manager = vmanager;
    const char *repo_id;

    repo_id = (const char *) sqlite3_column_text (stmt, 0);

    load_repo (manager, repo_id);

    return TRUE;
}

static gboolean
remove_deleted_repo (sqlite3_stmt *stmt, void *vmanager)
{
    SeafRepoManager *manager = vmanager;
    const char *repo_id;

    repo_id = (const char *) sqlite3_column_text (stmt, 0);

    seaf_repo_manager_remove_repo_ondisk (manager, repo_id, TRUE);

    return TRUE;
}

static void
load_repos (SeafRepoManager *manager, const char *seaf_dir)
{
    sqlite3 *db = open_db(manager, seaf_dir);
    if (!db) return;

    char *sql;

    sql = "SELECT repo_id FROM DeletedRepo";
    if (sqlite_foreach_selected_row (db, sql, remove_deleted_repo, manager) < 0) {
        g_warning ("Error removing deleted repos.\n");
        return;
    }

    sql = "SELECT repo_id FROM Repo;";
    if (sqlite_foreach_selected_row (db, sql, load_repo_cb, manager) < 0) {
        g_warning ("Error read repo db.\n");
        return;
    }
}

static void
save_repo_property (SeafRepoManager *manager,
                    const char *repo_id,
                    const char *key, const char *value)
{
    char *sql;
    sqlite3 *db = manager->priv->db;

    pthread_mutex_lock (&manager->priv->db_lock);

    sql = sqlite3_mprintf ("SELECT repo_id FROM RepoProperty WHERE repo_id=%Q AND key=%Q",
                           repo_id, key);
    if (sqlite_check_for_existence(db, sql)) {
        sqlite3_free (sql);
        sql = sqlite3_mprintf ("UPDATE RepoProperty SET value=%Q"
                               "WHERE repo_id=%Q and key=%Q",
                               value, repo_id, key);
        sqlite_query_exec (db, sql);
        sqlite3_free (sql);
    } else {
        sqlite3_free (sql);
        sql = sqlite3_mprintf ("INSERT INTO RepoProperty VALUES (%Q, %Q, %Q)",
                               repo_id, key, value);
        sqlite_query_exec (db, sql);
        sqlite3_free (sql);
    }

    pthread_mutex_unlock (&manager->priv->db_lock);
}

inline static gboolean is_peer_relay (const char *peer_id)
{
    CcnetPeer *peer = ccnet_get_peer(seaf->ccnetrpc_client, peer_id);

    if (!peer)
        return FALSE;

    gboolean is_relay = string_list_is_exists(peer->role_list, "MyRelay");
    g_object_unref (peer);
    return is_relay;
}

int
seaf_repo_manager_set_repo_relay_id (SeafRepoManager *mgr,
                                     SeafRepo *repo,
                                     const char *relay_id)
{
    if (relay_id && strlen(relay_id) != 40)
        return -1;

    save_repo_property (mgr, repo->id, REPO_RELAY_ID, relay_id);

    g_free (repo->relay_id);

    if (relay_id)
        repo->relay_id = g_strdup (relay_id);
    else
        repo->relay_id = NULL;        
    return 0;
}

static char *
canonical_server_url (const char *url_in)
{
    char *url = g_strdup(url_in);
    int len = strlen(url);

    if (url[len - 1] == '/')
        url[len - 1] = 0;

    return url;
}

int
seaf_repo_manager_set_repo_property (SeafRepoManager *manager, 
                                     const char *repo_id,
                                     const char *key,
                                     const char *value)
{
    SeafRepo *repo;

    repo = seaf_repo_manager_get_repo (manager, repo_id);
    if (!repo)
        return -1;

    if (strcmp(key, REPO_AUTO_SYNC) == 0) {
        if (!seaf->started) {
            seaf_message ("System not started, skip setting auto sync value.\n");
            return 0;
        }

        if (g_strcmp0(value, "true") == 0) {
            repo->auto_sync = 1;
            if (!repo->is_readonly)
                seaf_wt_monitor_watch_repo (seaf->wt_monitor, repo->id,
                                            repo->worktree);
            repo->last_sync_time = 0;
        } else {
            repo->auto_sync = 0;
            if (!repo->is_readonly)
                seaf_wt_monitor_unwatch_repo (seaf->wt_monitor, repo->id);
            /* Cancel current sync task if any. */
            seaf_sync_manager_cancel_sync_task (seaf->sync_mgr, repo->id);
        }
    }
    if (strcmp(key, REPO_NET_BROWSABLE) == 0) {
        if (g_strcmp0(value, "true") == 0)
            repo->net_browsable = 1;
        else
            repo->net_browsable = 0;
    }

    if (strcmp(key, REPO_RELAY_ID) == 0)
        return seaf_repo_manager_set_repo_relay_id (manager, repo, value);

    if (strcmp (key, REPO_PROP_SERVER_URL) == 0) {
        char *url = canonical_server_url (value);
        repo->server_url = url;
        save_repo_property (manager, repo_id, key, url);
        return 0;
    }

    save_repo_property (manager, repo_id, key, value);
    return 0;
}

char *
seaf_repo_manager_get_repo_property (SeafRepoManager *manager, 
                                     const char *repo_id,
                                     const char *key)
{
    return load_repo_property (manager, repo_id, key);
}

static void
seaf_repo_manager_del_repo_property (SeafRepoManager *manager, 
                                     const char *repo_id)
{
    char *sql;
    sqlite3 *db = manager->priv->db;

    pthread_mutex_lock (&manager->priv->db_lock);

    sql = sqlite3_mprintf ("DELETE FROM RepoProperty WHERE repo_id = %Q", repo_id);
    sqlite_query_exec (db, sql);
    sqlite3_free (sql);

    pthread_mutex_unlock (&manager->priv->db_lock);
}

static int
save_repo_enc_info (SeafRepoManager *manager,
                    SeafRepo *repo)
{
    sqlite3 *db = manager->priv->db;
    char sql[512];
    char key[65], iv[33];

    if (repo->enc_version == 1) {
        rawdata_to_hex (repo->enc_key, key, 16);
        rawdata_to_hex (repo->enc_iv, iv, 16);
    } else if (repo->enc_version == 2) {
        rawdata_to_hex (repo->enc_key, key, 32);
        rawdata_to_hex (repo->enc_iv, iv, 16);
    }

    snprintf (sql, sizeof(sql), "REPLACE INTO RepoKeys VALUES ('%s', '%s', '%s')",
              repo->id, key, iv);
    if (sqlite_query_exec (db, sql) < 0)
        return -1;

    return 0;
}

int 
seaf_repo_manager_set_repo_passwd (SeafRepoManager *manager,
                                   SeafRepo *repo,
                                   const char *passwd)
{
    int ret;

    if (seafile_decrypt_repo_enc_key (repo->enc_version, passwd, repo->random_key,
                                      repo->enc_key, repo->enc_iv) < 0)
        return -1;

    pthread_mutex_lock (&manager->priv->db_lock);

    ret = save_repo_enc_info (manager, repo);

    pthread_mutex_unlock (&manager->priv->db_lock);

    return ret;
}

int
seaf_repo_manager_set_merge (SeafRepoManager *manager,
                             const char *repo_id,
                             const char *remote_head)
{
    char sql[256];

    pthread_mutex_lock (&manager->priv->db_lock);

    snprintf (sql, sizeof(sql), "REPLACE INTO MergeInfo VALUES ('%s', 1, '%s');",
              repo_id, remote_head);
    int ret = sqlite_query_exec (manager->priv->db, sql);

    pthread_mutex_unlock (&manager->priv->db_lock);
    return ret;
}

int
seaf_repo_manager_clear_merge (SeafRepoManager *manager,
                               const char *repo_id)
{
    char sql[256];

    pthread_mutex_lock (&manager->priv->db_lock);

    snprintf (sql, sizeof(sql), "UPDATE MergeInfo SET in_merge=0 WHERE repo_id='%s';",
              repo_id);
    int ret = sqlite_query_exec (manager->priv->db, sql);

    pthread_mutex_unlock (&manager->priv->db_lock);
    return ret;
}

static gboolean
get_merge_info (sqlite3_stmt *stmt, void *vinfo)
{
    SeafRepoMergeInfo *info = vinfo;
    int in_merge;

    in_merge = sqlite3_column_int (stmt, 1);
    if (in_merge == 0)
        info->in_merge = FALSE;
    else
        info->in_merge = TRUE;

    /* 
     * Note that compatibility, we store remote_head in the "branch" column.
     */
    const char *remote_head = (const char *) sqlite3_column_text (stmt, 2);
    memcpy (info->remote_head, remote_head, 40);

    return FALSE;
}

int
seaf_repo_manager_get_merge_info (SeafRepoManager *manager,
                                  const char *repo_id,
                                  SeafRepoMergeInfo *info)
{
    char sql[256];

    /* Default not in_merge, if no row is found in db. */
    info->in_merge = FALSE;

    pthread_mutex_lock (&manager->priv->db_lock);

    snprintf (sql, sizeof(sql), "SELECT * FROM MergeInfo WHERE repo_id='%s';",
              repo_id);
    if (sqlite_foreach_selected_row (manager->priv->db, sql,
                                     get_merge_info, info) < 0) {
        pthread_mutex_unlock (&manager->priv->db_lock);
        return -1;
    }

    pthread_mutex_unlock (&manager->priv->db_lock);

    return 0;
}

typedef struct {
    char common_ancestor[41];
    char head_id[41];
} CAInfo;

static gboolean
get_common_ancestor (sqlite3_stmt *stmt, void *vinfo)
{
    CAInfo *info = vinfo;

    const char *ancestor = (const char *) sqlite3_column_text (stmt, 0);
    const char *head_id = (const char *) sqlite3_column_text (stmt, 1);

    memcpy (info->common_ancestor, ancestor, 40);
    memcpy (info->head_id, head_id, 40);

    return FALSE;
}

int
seaf_repo_manager_get_common_ancestor (SeafRepoManager *manager,
                                       const char *repo_id,
                                       char *common_ancestor,
                                       char *head_id)
{
    char sql[256];
    CAInfo info;

    memset (&info, 0, sizeof(info));

    pthread_mutex_lock (&manager->priv->db_lock);

    snprintf (sql, sizeof(sql),
              "SELECT ca_id, head_id FROM CommonAncestor WHERE repo_id='%s';",
              repo_id);
    if (sqlite_foreach_selected_row (manager->priv->db, sql,
                                     get_common_ancestor, &info) < 0) {
        pthread_mutex_unlock (&manager->priv->db_lock);
        return -1;
    }

    pthread_mutex_unlock (&manager->priv->db_lock);

    memcpy (common_ancestor, info.common_ancestor, 41);
    memcpy (head_id, info.head_id, 41);

    return 0;
}

int
seaf_repo_manager_set_common_ancestor (SeafRepoManager *manager,
                                       const char *repo_id,
                                       const char *common_ancestor,
                                       const char *head_id)
{
    char sql[256];

    pthread_mutex_lock (&manager->priv->db_lock);

    snprintf (sql, sizeof(sql),
              "REPLACE INTO CommonAncestor VALUES ('%s', '%s', '%s');",
              repo_id, common_ancestor, head_id);
    int ret = sqlite_query_exec (manager->priv->db, sql);

    pthread_mutex_unlock (&manager->priv->db_lock);
    return ret;
}

GList*
seaf_repo_manager_get_repo_list (SeafRepoManager *manager, int start, int limit)
{
    GList *repo_list = NULL;
    GHashTableIter iter;
    SeafRepo *repo;
    gpointer key, value;

    if (pthread_rwlock_rdlock (&manager->priv->lock) < 0) {
        g_warning ("[repo mgr] failed to lock repo cache.\n");
        return NULL;
    }
    g_hash_table_iter_init (&iter, manager->priv->repo_hash);

    while (g_hash_table_iter_next (&iter, &key, &value)) {
        repo = value;
        if (!repo->delete_pending)
            repo_list = g_list_prepend (repo_list, repo);
    }

    pthread_rwlock_unlock (&manager->priv->lock);

    return repo_list;
}

typedef struct {
    SeafRepo                *repo;
    CheckoutTask            *task;
    CheckoutDoneCallback     done_cb;
    void                    *cb_data;
} CheckoutData;

static void
checkout_job_done (void *vresult)
{
    if (!vresult)
        return;
    CheckoutData *cdata = vresult;
    SeafRepo *repo = cdata->repo;
    SeafBranch *local = NULL;

    if (!cdata->task->success)
        goto out;

    seaf_repo_manager_set_repo_worktree (repo->manager,
                                         repo,
                                         cdata->task->worktree);

    local = seaf_branch_manager_get_branch (seaf->branch_mgr, repo->id, "local");
    if (!local) {
        seaf_warning ("Cannot get branch local for repo %s(%.10s).\n",
                      repo->name, repo->id);
        return;
    }
    /* Set repo head to mark checkout done. */
    seaf_repo_set_head (repo, local);
    seaf_branch_unref (local);

    if (repo->auto_sync) {
        if (seaf_wt_monitor_watch_repo (seaf->wt_monitor, repo->id, repo->worktree) < 0) {
            seaf_warning ("failed to watch repo %s(%.10s).\n", repo->name, repo->id);
            return;
        }
    }

out:
    if (cdata->done_cb)
        cdata->done_cb (cdata->task, cdata->repo, cdata->cb_data);

    /* g_hash_table_remove (mgr->priv->checkout_tasks_hash, cdata->repo->id); */
}

static void *
checkout_repo_job (void *data)
{
    SeafRepoManager *mgr = seaf->repo_mgr;
    CheckoutData *cdata = data;
    SeafRepo *repo = cdata->repo;
    CheckoutTask *task;

    task = g_hash_table_lookup (mgr->priv->checkout_tasks_hash, repo->id);
    if (!task) {
        seaf_warning ("Failed to find checkout task for repo %.10s\n", repo->id);
        return NULL;
    }

    repo->worktree = g_strdup (task->worktree);

    char *error_msg = NULL;
    if (seaf_repo_checkout (repo, task->worktree, &error_msg) < 0) {
        seaf_warning ("Failed to checkout repo %.10s to %s : %s\n",
                      repo->id, task->worktree, error_msg);
        g_free (error_msg);
        task->success = FALSE;
        goto ret;
    }
    task->success = TRUE;

ret:
    return data;
}

int
seaf_repo_manager_add_checkout_task (SeafRepoManager *mgr,
                                     SeafRepo *repo,
                                     const char *worktree,
                                     CheckoutDoneCallback done_cb,
                                     void *cb_data)
{
    if (!repo || !worktree) {
        seaf_warning ("Invaid args\n");
        return -1;
    }

    CheckoutTask *task = g_new0 (CheckoutTask, 1);
    memcpy (task->repo_id, repo->id, 41);
    g_return_val_if_fail (strlen(worktree) < SEAF_PATH_MAX, -1);
    strcpy (task->worktree, worktree);

    g_hash_table_insert (mgr->priv->checkout_tasks_hash,
                         g_strdup(repo->id), task);

    CheckoutData *cdata = g_new0 (CheckoutData, 1);
    cdata->repo = repo;
    cdata->task = task;
    cdata->done_cb = done_cb;
    cdata->cb_data = cb_data;
    ccnet_job_manager_schedule_job(seaf->job_mgr,
                                   (JobThreadFunc)checkout_repo_job,
                                   (JobDoneCallback)checkout_job_done,
                                   cdata);
    return 0;
}

CheckoutTask *
seaf_repo_manager_get_checkout_task (SeafRepoManager *mgr,
                                     const char *repo_id)
{
    if (!repo_id || strlen(repo_id) != 36) {
        seaf_warning ("Invalid args\n");
        return NULL;
    }

    return g_hash_table_lookup(mgr->priv->checkout_tasks_hash, repo_id);
}

int
seaf_repo_manager_set_repo_email (SeafRepoManager *mgr,
                                  SeafRepo *repo,
                                  const char *email)
{
    g_free (repo->email);
    repo->email = g_strdup(email);

    save_repo_property (mgr, repo->id, REPO_PROP_EMAIL, email);
    return 0;
}

int
seaf_repo_manager_set_repo_token (SeafRepoManager *manager, 
                                  SeafRepo *repo,
                                  const char *token)
{
    g_free (repo->token);
    repo->token = g_strdup(token);

    save_repo_property (manager, repo->id, REPO_PROP_TOKEN, token);
    return 0;
}

int
seaf_repo_manager_set_repo_relay_info (SeafRepoManager *mgr,
                                       const char *repo_id,
                                       const char *relay_addr,
                                       const char *relay_port)
{
    save_repo_property (mgr, repo_id, REPO_PROP_RELAY_ADDR, relay_addr);
    save_repo_property (mgr, repo_id, REPO_PROP_RELAY_PORT, relay_port);
    return 0;
}

void
seaf_repo_manager_get_repo_relay_info (SeafRepoManager *mgr,
                                       const char *repo_id,
                                       char **relay_addr,
                                       char **relay_port)
{
    char *addr, *port;

    addr = load_repo_property (mgr, repo_id, REPO_PROP_RELAY_ADDR);
    port = load_repo_property (mgr, repo_id, REPO_PROP_RELAY_PORT);

    if (relay_addr && addr)
        *relay_addr = addr;
    if (relay_port && port)
        *relay_port = port;
}

int
seaf_repo_manager_update_repo_relay_info (SeafRepoManager *mgr,
                                          SeafRepo *repo,
                                          const char *new_addr,
                                          const char *new_port)
{
    GList *ptr, *repos = seaf_repo_manager_get_repo_list (seaf->repo_mgr, 0, -1);
    SeafRepo *r;
    for (ptr = repos; ptr; ptr = ptr->next) {
        r = ptr->data;
        if (g_strcmp0(r->relay_id, repo->relay_id) != 0)
            continue;

        char *relay_addr = NULL;
        char *relay_port = NULL;
        seaf_repo_manager_get_repo_relay_info (seaf->repo_mgr, r->id,
                                               &relay_addr, &relay_port);
        if (g_strcmp0(relay_addr, new_addr) != 0 ||
            g_strcmp0(relay_port, new_port) != 0) {
            seaf_repo_manager_set_repo_relay_info (seaf->repo_mgr, r->id,
                                                   new_addr, new_port);
        }

        g_free (relay_addr);
        g_free (relay_port);
    }

    g_list_free (repos);

    return 0;
}

int
seaf_repo_manager_update_repos_server_host (SeafRepoManager *mgr,
                                            const char *old_host,
                                            const char *new_host)
{
    GList *ptr, *repos = seaf_repo_manager_get_repo_list (seaf->repo_mgr, 0, -1);
    SeafRepo *r;
    for (ptr = repos; ptr; ptr = ptr->next) {
        r = ptr->data;
                
        char *relay_addr = NULL;
        char *relay_port = NULL;
        seaf_repo_manager_get_repo_relay_info (seaf->repo_mgr, r->id, 
                                               &relay_addr, &relay_port);
        if (g_strcmp0(relay_addr, old_host) == 0) {
            seaf_repo_manager_set_repo_relay_info (seaf->repo_mgr, r->id,
                                                   new_host, relay_port);
        }

        g_free (relay_addr);
        g_free (relay_port);
    }

    g_list_free (repos);

    return 0;
}

/*
 * Read ignored files from ignore.txt
 */
GList *seaf_repo_load_ignore_files (const char *worktree)
{
    GList *list = NULL;
    SeafStat st;
    FILE *fp;
    char *full_path, *pattern;
    char path[PATH_MAX];

    full_path = g_build_path (PATH_SEPERATOR, worktree,
                              IGNORE_FILE, NULL);
    if (seaf_stat (full_path, &st) < 0)
        goto error;
    if (!S_ISREG(st.st_mode))
        goto error;
    fp = g_fopen(full_path, "r");
    if (fp == NULL)
        goto error;

    while (fgets(path, PATH_MAX, fp) != NULL) {
        /* remove leading and trailing whitespace, including \n \r. */
        g_strstrip (path);

        /* ignore comment and blank line */
        if (path[0] == '#' || path[0] == '\0')
            continue;

        /* Change 'foo/' to 'foo/ *'. */
        if (path[strlen(path)-1] == '/')
            pattern = g_strdup_printf("%s/%s*", worktree, path);
        else
            pattern = g_strdup_printf("%s/%s", worktree, path);

        list = g_list_prepend(list, pattern);
    }

    fclose(fp);
    g_free (full_path);
    return list;

error:
    g_free (full_path);
    return NULL;
}

gboolean
seaf_repo_check_ignore_file (GList *ignore_list, const char *fullpath)
{
    char *str;
    SeafStat st;
    GPatternSpec *ignore_spec;
    GList *p;

    str = g_strdup(fullpath);

    /* first check the path is a reg file or a dir */
    if (seaf_stat(str, &st) < 0) {
        g_free(str);
        return FALSE;
    }
    if (S_ISDIR(st.st_mode)) {
        g_free(str);
        str = g_strconcat (fullpath, "/", NULL);
    }

    for (p = ignore_list; p != NULL; p = p->next) {
        char *pattern = (char *)p->data;

        ignore_spec = g_pattern_spec_new(pattern);
        if (g_pattern_match_string(ignore_spec, str)) {
            g_free (str);
            g_pattern_spec_free(ignore_spec);
            return TRUE;
        }
        g_pattern_spec_free(ignore_spec);
    }

    g_free (str);
    return FALSE;
}

/*
 * Free ignored file list
 */
void seaf_repo_free_ignore_files (GList *ignore_list)
{
    GList *p;

    if (ignore_list == NULL)
        return;

    for (p = ignore_list; p != NULL; p = p->next)
        free(p->data);

    g_list_free (ignore_list);
}<|MERGE_RESOLUTION|>--- conflicted
+++ resolved
@@ -433,9 +433,9 @@
     char sql[256];
     int ret;
 
-    sqlite3_snprintf (sizeof(sql), sql,
-                      "REPLACE INTO FolderPermTimestamp VALUES ('%q', %"G_GINT64_FORMAT")",
-                      repo_id, timestamp);
+    snprintf (sql, sizeof(sql),
+              "REPLACE INTO FolderPermTimestamp VALUES ('%s', %"G_GINT64_FORMAT")",
+              repo_id, timestamp);
 
     pthread_mutex_lock (&mgr->priv->db_lock);
 
@@ -900,16 +900,14 @@
 
 #define MAX_COMMIT_SIZE 100 * (1 << 20) /* 100MB */
 
-<<<<<<< HEAD
-#ifndef WIN32
-=======
 typedef struct _AddOptions {
     LockedFileSet *fset;
     GList *user_perms;
     GList *group_perms;
     gboolean is_repo_ro;
 } AddOptions;
->>>>>>> 2d1f6820
+
+#ifndef WIN32
 
 /*
  * @remain_files: returns the files haven't been added under this path.
@@ -952,8 +950,6 @@
     if (S_ISREG(st.st_mode)) {
         gboolean added = FALSE;
 
-<<<<<<< HEAD
-=======
         if (options &&
             !is_path_writable (options->user_perms, options->group_perms,
                                options->is_repo_ro, path)) {
@@ -961,26 +957,6 @@
             return ret;
         }
 
-#ifdef WIN32
-        if (options && options->fset) {
-            LockedFile *file = locked_file_set_lookup (options->fset, path);
-            if (file) {
-                if (strcmp (file->operation, LOCKED_OP_DELETE) == 0) {
-                    /* Only remove the lock record if the file is changed. */
-                    if (st.st_mtime == file->old_mtime) {
-                        g_free (full_path);
-                        return ret;
-                    }
-                    locked_file_set_remove (options->fset, path, FALSE);
-                } else if (strcmp (file->operation, LOCKED_OP_UPDATE) == 0) {
-                    g_free (full_path);
-                    return ret;
-                }
-            }
-        }
-#endif
-
->>>>>>> 2d1f6820
         if (!remain_files) {
             ret = add_to_index (repo_id, version, istate, path, full_path,
                                 &st, 0, crypt, index_cb, modifier, &added);
@@ -1089,20 +1065,26 @@
           SeafileCrypt *crypt,
           gint64 *total_size,
           GQueue **remain_files,
-          LockedFileSet *fset)
+          AddOptions *options)
 {
     gboolean added = FALSE;
     int ret = 0;
 
-    if (fset) {
-        LockedFile *file = locked_file_set_lookup (fset, path);
+    if (options &&
+        !is_path_writable (options->user_perms, options->group_perms,
+                           options->is_repo_ro, path)) {
+        return ret;
+    }
+
+    if (options && options->fset) {
+        LockedFile *file = locked_file_set_lookup (options->fset, path);
         if (file) {
             if (strcmp (file->operation, LOCKED_OP_DELETE) == 0) {
                 /* Only remove the lock record if the file is changed. */
                 if (st->st_mtime == file->old_mtime) {
                     return ret;
                 }
-                locked_file_set_remove (fset, path, FALSE);
+                locked_file_set_remove (options->fset, path, FALSE);
             } else if (strcmp (file->operation, LOCKED_OP_UPDATE) == 0) {
                 return ret;
             }
@@ -1137,7 +1119,7 @@
     GList *ignore_list;
     gint64 *total_size;
     GQueue **remain_files;
-    LockedFileSet *fset;
+    AddOptions *options;
 } AddParams;
 
 typedef struct IterCBData {
@@ -1186,7 +1168,7 @@
                         params->crypt,
                         params->total_size,
                         params->remain_files,
-                        params->fset);
+                        params->options);
 
     ++(data->n);
 
@@ -1202,6 +1184,7 @@
 add_dir_recursive (const char *path, const char *full_path, SeafStat *st,
                    AddParams *params)
 {
+    AddOptions *options = params->options;
     IterCBData data;
     wchar_t *full_path_w;
     int ret = 0;
@@ -1218,7 +1201,10 @@
     if (ret < 0)
         return ret;
 
-    if (data.n == 0 && path[0] != 0 && !params->ignore_empty_dir) {
+    if (data.n == 0 && path[0] != 0 && !params->ignore_empty_dir &&
+        (!options ||
+         is_path_writable(options->user_perms, options->group_perms,
+                          options->is_repo_ro, path))) {
         if (!params->remain_files || *(params->remain_files) == NULL)
             add_empty_dir_to_index (params->istate, path, st);
         else
@@ -1240,7 +1226,7 @@
                GList *ignore_list,
                gint64 *total_size,
                GQueue **remain_files,
-               LockedFileSet *fset)
+               AddOptions *options)
 {
     char *full_path;
     SeafStat st;
@@ -1264,7 +1250,7 @@
                         crypt,
                         total_size,
                         remain_files,
-                        fset);
+                        options);
     } else if (S_ISDIR(st.st_mode)) {
         AddParams params = {
             .repo_id = repo_id,
@@ -1277,7 +1263,7 @@
             .ignore_list = ignore_list,
             .total_size = total_size,
             .remain_files = remain_files,
-            .fset = fset,
+            .options = options,
         };
 
         ret = add_dir_recursive (path, full_path, &st, &params);
@@ -1723,6 +1709,9 @@
                            const char *path,
                            GList *ignore_list,
                            LockedFileSet *fset,
+                           GList *user_perms,
+                           GList *group_perms,
+                           gboolean is_readonly,
                            GList **scanned_dirs)
 {
     wchar_t *path_w;
@@ -1791,7 +1780,8 @@
 
     *scanned_dirs = g_list_prepend (*scanned_dirs, g_strdup(dir));
 
-    remove_deleted (istate, worktree, dir, ignore_list, fset);
+    remove_deleted (istate, worktree, dir, ignore_list, fset,
+                    user_perms, group_perms, is_readonly);
 
 out:
     g_free (path_w);
@@ -1945,7 +1935,10 @@
                 if (not_found)
                     scan_subtree_for_deletion (istate,
                                                repo->worktree, event->path,
-                                               ignore_list, fset, &scanned_del_dirs);
+                                               ignore_list, fset,
+                                               user_perms, group_perms,
+                                               repo->is_readonly,
+                                               &scanned_del_dirs);
 
                 try_add_empty_parent_dir_entry_from_wt (repo->worktree,
                                                         istate,
@@ -1972,7 +1965,10 @@
                     if (not_found)
                         scan_subtree_for_deletion (istate,
                                                    repo->worktree, event->path,
-                                                   ignore_list, fset, &scanned_del_dirs);
+                                                   ignore_list, fset,
+                                                   user_perms, group_perms,
+                                                   repo->is_readonly,
+                                                   &scanned_del_dirs);
                 }
                 break;
             }
@@ -1983,7 +1979,10 @@
                 if (not_found)
                     scan_subtree_for_deletion (istate,
                                                repo->worktree, event->path,
-                                               ignore_list, fset, &scanned_del_dirs);
+                                               ignore_list, fset,
+                                               user_perms, group_perms,
+                                               repo->is_readonly,
+                                               &scanned_del_dirs);
 
                 /* Moving files out of a dir may make it empty. */
                 try_add_empty_parent_dir_entry_from_wt (repo->worktree,
