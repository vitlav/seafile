namespace Seafile {

public class Repo : Object {

    // _id is for fast access from c code. id is for
    // vala to automatically generate a property. Note,
    // if a Vala property is start with _, it is not
    // translated into a GObject property.
    public char _id[37];
    public string id {
        get { return (string)_id; }
        set { Posix.memcpy(_id, value, 36); _id[36] = '\0'; }
    }

    public string _name;
    public string name {
        get { return _name; }
        set { _name = value; }
    }

    public string _desc;        // description
    public string desc {
        get { return _desc; }
        set { _desc = value; }
    }

    public string _worktree;
    public string worktree {
        get { return _worktree; }
        set { _worktree = value; }
    }

    public string _relay_id;
    public string relay_id {
        get { return _relay_id; }
        set { _relay_id = value; }
    }

    public bool encrypted { get; set; }
<<<<<<< HEAD
=======
    public int enc_version { get; set; }
    public string passwd { get; set; }
>>>>>>> 5f23cf0a
    public string magic { get; set; }
    public int enc_version { get; set; }
    public string random_key { get; set; }

    public bool worktree_changed { get; set; }
    public bool worktree_invalid { get; set; }
    public int  worktree_checktime { get; set; }
    public int  last_sync_time { get; set; }

    public bool index_corrupted { get; set; }

    public bool auto_sync { get; set; }

    public int    last_modify { get; set; }
    public int64  size { get; set; }

    public string head_branch { get; set; }

    public string head_cmmt_id { get; set; }

    public string shared_email { get; set; }

    public string share_permission { get; set; }

    public bool no_local_history { get; set; }

    // virutal repo related
    public bool is_virtual { get; set; }
    public string origin_repo_id { get; set; }
    public string origin_repo_name { get; set; }
    public string origin_path { get; set; }
    public bool is_original_owner { get; set; }
    public string virtual_perm { get; set; }
}


public class SyncInfo : Object {

    public string repo_id { get; set; }
    public string head_commit { get; set; }
    public bool deleted_on_relay { get; set; }
    public bool bad_local_branch { get; set; }
    public bool need_fetch { get; set; }
    public bool need_upload { get; set; }
    public bool need_merge { get; set; }
    // public int last_sync_time { get; set; }
}

public class SyncTask : Object {

    public bool is_sync_lan { get; set; }
    public bool force_upload { get; set; }
    public string dest_id { get; set; }
    public string repo_id { get; set; }
    public string state { get; set; }
    public string error { get; set; }
    public string tx_id { get; set; }
}

public class SessionInfo : Object {
    public string datadir { get; set; }
}

public class CheckoutTask : Object {

    public string repo_id { get; set; }
    public string worktree { get; set; }
    public int total_files { get; set; }
    public int finished_files { get; set; }
}

// Unified container object for shared repo info.
// Returned by list_share_repos, get_group_repos and get_inner_pub_repos, etc
public class SharedRepo : Object {

    public string share_type { get; set; } // personal, group or public

    public string repo_id { get; set; }
    public string repo_name { get; set; }
    public string repo_desc { get; set; }
    public bool encrypted { get; set; }
    public bool enc_version { get; set; }
    public string permission { get; set; }

    public string user { get; set; } // share from or share to
    public int group_id { get; set; } // used when shared to group

    public int last_modified { get; set; }
}

public class DiffEntry : Object {

    public string status { get; set; }
    public string name { get; set; }
    public string new_name { get; set; }
}

public class DeletedEntry : Object {

    public string commit_id { get; set; }
    public string obj_id { get; set; }
    public string obj_name { get; set; }
    public string basedir { get; set; }
    public int mode { get; set; }
    public int delete_time { get; set; }
    public int64 file_size { get; set; }
}

public class RepoTokenInfo: Object {
    public string repo_id { get; set; }
    public string repo_name { get; set; }
    public string repo_owner { get; set; }
    public string email { get; set; }
    public string token { get; set; }

    public string peer_id { get; set; }
    public string peer_ip { get; set; }
    public string peer_name { get; set; }
    public int64 sync_time { get; set; }
}

} // namespace<|MERGE_RESOLUTION|>--- conflicted
+++ resolved
@@ -37,11 +37,6 @@
     }
 
     public bool encrypted { get; set; }
-<<<<<<< HEAD
-=======
-    public int enc_version { get; set; }
-    public string passwd { get; set; }
->>>>>>> 5f23cf0a
     public string magic { get; set; }
     public int enc_version { get; set; }
     public string random_key { get; set; }
